--- conflicted
+++ resolved
@@ -693,12 +693,8 @@
         print(f"time(set up psi_start) = {time.perf_counter() - t0}")
 
     def converged(alphas, betas):
-<<<<<<< HEAD
-        if np.any(np.linalg.norm(betas[-1], axis=1) < max(slaterWeightMin, 1e-8)):
-=======
         if np.any(np.abs(np.diagonal(betas[-1])) < max(slaterWeightMin, np.finfo(float).eps)):
             # if np.any(np.linalg.norm(betas[-1], axis=1) < max(slaterWeightMin, np.finfo(float).eps)):
->>>>>>> abdae9d8
             return True
 
         if alphas.shape[0] == 1:
@@ -710,14 +706,10 @@
             gs_new = alpha - np.conj(beta.T) @ np.linalg.solve(gs_new, beta)
             gs_prev = alpha - np.conj(beta.T) @ np.linalg.solve(gs_prev, beta)
         print(rf"δ = {np.max(np.abs(gs_new - gs_prev))}", flush=True)
-<<<<<<< HEAD
-        return np.all(np.abs(gs_new - gs_prev) < max(slaterWeightMin, 1e-8))
-=======
         delta = np.abs(gs_new - gs_prev)
         if np.any(np.isnan(delta)):
             raise RuntimeError(f"Error in calculating Greens function.\n{betas[-2]=}{betas[-1]=}")
-        return np.all(np.abs(gs_new - gs_prev) < max(slaterWeightMin, 1e-12))
->>>>>>> abdae9d8
+        return np.all(delta < max(slaterWeightMin, 1e-12))
 
     t0 = time.perf_counter()
 
@@ -739,11 +731,7 @@
             h_op=A,
             basis=iw_basis,
             converged=converged,
-<<<<<<< HEAD
-            h_mem={},  # h_mem,
-=======
             h_mem=None,  # h_mem,
->>>>>>> abdae9d8
             verbose=verbose,
             slaterWeightMin=slaterWeightMin,
             reort=reort,
@@ -772,11 +760,7 @@
             h_op=A,
             basis=w_basis,
             converged=converged,
-<<<<<<< HEAD
-            h_mem={},  # h_mem,
-=======
             h_mem=None,  # h_mem,
->>>>>>> abdae9d8
             verbose=verbose,
             slaterWeightMin=slaterWeightMin,
             reort=reort,
