"""
This module contains functions for calculating various spectra.
"""

from math import sqrt
import numpy as np
from mpi4py import MPI
import scipy.sparse
import scipy.sparse.linalg
from scipy.special import spherical_jn
from scipy.special import sph_harm
from impurityModel.ed.average import thermal_average
import time
# Local imports
from impurityModel.ed.finite import gauntC, c2i, get_job_tasks
from impurityModel.ed.finite import daggerOp, applyOp, inner, add, norm2
from impurityModel.ed.finite import expand_basis_and_hamiltonian
from impurityModel.ed.finite import get_tridiagonal_krylov_vectors
from impurityModel.ed.finite import op2Dict,arrayOp2Dict,combineOp, addOps


# MPI variables
comm = MPI.COMM_WORLD
rank = comm.rank
ranks = comm.size


def simulate_spectra(es, psis, hOp, T, w, delta, epsilons,
                     wLoss, deltaNIXS, qsNIXS, liNIXS, ljNIXS, RiNIXS, RjNIXS,
                     radialMesh, wIn, deltaRIXS, epsilonsRIXSin, epsilonsRIXSout,
                     restrictions, h5f, nBaths, XAS_projectors, RIXS_projectors):
    """
    Simulate various spectra.

    Parameters
    ----------
    es : tuple
        Eigen-energy (in eV).
    psis : tuple
        Many-body eigen-states.
    hOp : dict
        The Hamiltonian in operator form.
        tuple : complex,
        where each tuple describes a process of several steps.
        Each step is described by a tuple of the form: (i,'c') or (i,'a'),
        where i is a spin-orbital index.
    T : float
        Temperature (in Kelvin).
    w : ndarray
        Real-energy mesh (in eV).
    delta : float
        Distance above the real axis (in eV).
        Gives smearing to spectra.
    epsilons : list
        Each element is a XAS polarization vector.
    wLoss : ndarray
        Real-energy mesh (in eV).
        Incoming minus outgoing photon energy.
    deltaNIXS : float
        Distance above the real axis (in eV).
        Gives smearing to NIXS spectra.
    qsNIXS : list
        Various momenta used in NIXS.
    liNIXS : int
        Angular momentum of final orbitals in the NIXS excitation process.
    ljNIXS : int
        Angular momentum of initial orbitals in the NIXS excitation process.
    RiNIXS : ndarray
        Radial part of final correlated orbitals.
    RjNIXS : ndarray
        Radial part of initial correlated orbitals.
    radialMesh : ndarray
        Radial mesh, using in NIXS.
    wIn : ndarray
        Incoming photon energies in RIXS.
    deltaRIXS : float
        Distance above the real axis (in eV).
        Gives smearing to RIXS spectra.
    epsilonsRIXSin : list
        Polarization vectors of in-going photon.
    epsilonsRIXSout : list
        Polarization vectors of out-going photon.
    restrictions : dict
        Restriction the occupation of generated
        product states.
    h5f : h5py file-handle
        Will be used to write data to disk.
    nBaths : OrderedDict
        Angular momentum : number of bath states.
    RIXS_projectors : dict
        dict of dicts representing the projections to apply for the calculation of the RIXS spectra

    """
    if rank == 0: t0 = time.time()

    # Total number of spin-orbitals in the system
    n_spin_orbitals = sum(2 * (2 * ang + 1) + nBath for ang, nBath in nBaths.items())

    if rank == 0: print('Create 3d inverse photoemission and photoemission spectra...')
    # Transition operators
    tOpsIPS = getInversePhotoEmissionOperators(nBaths, l=2)
    tOpsPS = getPhotoEmissionOperators(nBaths, l=2)
    if rank == 0: print("Inverse photoemission Green's function..")
    gsIPS = getSpectra(n_spin_orbitals, hOp, tOpsIPS, psis, es, w,
                               delta, restrictions)
    if rank == 0: print("Photoemission Green's function..")
    gsPS = getSpectra(n_spin_orbitals, hOp, tOpsPS, psis, es, -w, -delta, restrictions)
    gsPS *= -1
    gs = gsPS + gsIPS
    if rank == 0:
        print('#eigenstates = {:d}'.format(np.shape(gs)[0]))
        print('#spin orbitals = {:d}'.format(np.shape(gs)[1]))
        print('#mesh points = {:d}'.format(np.shape(gs)[2]))
    # Thermal average
    a = thermal_average(es[:np.shape(gs)[0]], -gs.imag, T=T)
    if rank == 0 and h5f:
        h5f.create_dataset('PS', data=-gs.imag)
        h5f.create_dataset('PSthermal', data=a)
    # Sum over transition operators
    aSum = np.sum(a, axis=0)
    # Save spectra to disk
    if rank == 0:
        tmp = [w, aSum]
        # Each transition operator seperatly
        for i in range(np.shape(a)[0]): tmp.append(a[i,:])
        print("Save spectra to disk...\n")
        np.savetxt("PS.dat", np.array(tmp).T, fmt="%8.4f", header="E  sum  T1  T2  T3 ...")
    if rank == 0:
        print("time(PS) = {:.2f} seconds \n".format(time.time()-t0))
        t0 = time.time()

    if rank == 0: print('Create core 2p x-ray photoemission spectra (XPS) ...')
    # Transition operators
    tOpsPS = getPhotoEmissionOperators(nBaths,l=1)
    # Photoemission Green's function
    gs = getSpectra(n_spin_orbitals, hOp, tOpsPS, psis, es, -w,
                            -delta, restrictions)
    gs *= -1
    if rank == 0:
        print('#eigenstates = {:d}'.format(np.shape(gs)[0]))
        print('#spin orbitals = {:d}'.format(np.shape(gs)[1]))
        print('#mesh points = {:d}'.format(np.shape(gs)[2]))
    # Thermal average
    a = thermal_average(es[:np.shape(gs)[0]], -gs.imag, T=T)
    if rank == 0 and h5f:
        h5f.create_dataset('XPS', data=-gs.imag)
        h5f.create_dataset('XPSthermal', data=a)
    # Sum over transition operators
    aSum = np.sum(a, axis=0)
    # Save spectra to disk
    if rank == 0:
        tmp = [w, aSum]
        # Each transition operator seperatly
        for i in range(np.shape(a)[0]): tmp.append(a[i,:])
        print("Save spectra to disk...\n")
        np.savetxt("XPS.dat", np.array(tmp).T, fmt="%8.4f", header="E  sum  T1  T2  T3 ...")
    if rank == 0:
        print("time(XPS) = {:.2f} seconds \n".format(time.time()-t0))
        t0 = time.time()

    if rank == 0: print('Create NIXS spectra...')
    # Transition operator: exp(iq*r)
    tOps = getNIXSOperators(nBaths, qsNIXS, liNIXS, ljNIXS,
                                    RiNIXS, RjNIXS, radialMesh)
    # Green's function
    gs = getSpectra(n_spin_orbitals, hOp, tOps, psis, es, wLoss, deltaNIXS, restrictions)
    if rank == 0:
        print('#eigenstates = {:d}'.format(np.shape(gs)[0]))
        print('#q-points = {:d}'.format(np.shape(gs)[1]))
        print('#mesh points = {:d}'.format(np.shape(gs)[2]))
    # Thermal average
    a = thermal_average(es[:np.shape(gs)[0]], -gs.imag, T=T)
    if rank == 0 and h5f:
        h5f.create_dataset('NIXS', data=-gs.imag)
        h5f.create_dataset('NIXSthermal', data=a)
    # Sum over q-points
    aSum = np.sum(a, axis=0)
    # Save spectra to disk
    if rank == 0:
        tmp = [wLoss, aSum]
        # Each q-point seperatly
        for i in range(np.shape(a)[0]): tmp.append(a[i,:])
        print("Save spectra to disk...\n")
        np.savetxt("NIXS.dat", np.array(tmp).T, fmt="%8.4f", header="E  sum  T1  T2  T3 ...")

    if rank == 0:
        print("time(NIXS) = {:.2f} seconds \n".format(time.time()-t0))
        t0 = time.time()


    if rank == 0: print('Create XAS spectra...')
    # Dipole transition operators
    tOps = getDipoleOperators(nBaths, epsilons)
    if XAS_projectors:
        iBasisProjectors = arrayOp2Dict(nBaths, XAS_projectors.values())
        projectedTOps = []
        for proj in iBasisProjectors:
            for op in tOps:
                projectedTOps.append( combineOp(nBaths, proj, op) )
        tOps = projectedTOps


    # Green's function
    gs = getSpectra(n_spin_orbitals, hOp, tOps, psis, es, w,
                            delta, restrictions)
    if rank == 0:
        print('#eigenstates = {:d}'.format(np.shape(gs)[0]))
        print('#polarizations = {:d}'.format(np.shape(gs)[1]))
        print('#mesh points = {:d}'.format(np.shape(gs)[2]))
    # Thermal average
    a = thermal_average(es[:np.shape(gs)[0]], -gs.imag, T=T)
    if rank == 0 and h5f:
        h5f.create_dataset('XAS', data=-gs.imag)
        h5f.create_dataset('XASthermal', data=a)
    # Sum over transition operators
    aSum = np.sum(a, axis=0)
    # Save spectra to disk
    if rank == 0:
        tmp = [w, aSum]
        # Each transition operator seperatly
        for i in range(np.shape(a)[0]):
            tmp.append(a[i, :])
        print("Save spectra to disk...\n")
        np.savetxt("XAS.dat", np.array(tmp).T, fmt="%8.4f", header="E  sum  T1  T2  T3 ...")
    if rank == 0:
        print("time(XAS) = {:.2f} seconds \n".format(time.time() - t0))
        t0 = time.time()

    if (len(wIn) > 0):
      if rank == 0: print('Create RIXS spectra...')
      # Dipole 2p -> 3d transition operators
      tOpsIn = getDipoleOperators(nBaths, epsilonsRIXSin)
      # Dipole 3d -> 2p transition operators
      tOpsOut = getDaggeredDipoleOperators(nBaths, epsilonsRIXSout)

      if RIXS_projectors:
          iBasisProjectors = arrayOp2Dict(nBaths, RIXS_projectors.values())
          projectedTOpsIn = []
          projectedTOpsOut = []
          for proj in iBasisProjectors:
              for opIn in tOpsIn:
                  projectedTOpsIn.append( combineOp(nBaths, proj, opIn) )
              for opOut in tOpsOut:
                  projectedTOpsOut.append( combineOp(nBaths, opOut, proj) )
          tOpsIn = projectedTOpsIn
          tOpsOut = projectedTOpsOut

      gs = getRIXSmap(n_spin_orbitals, hOp, tOpsIn, tOpsOut, psis, es,
                   wIn, wLoss, delta, deltaRIXS, restrictions, parallelization_mode='H_build_wIn')


      if rank == 0:
          print('#eigenstates = {:d}'.format(np.shape(gs)[0]))
          if RIXS_projectors:
                  print('RIXS projectors = {}'.format(RIXS_projectors.keys()))
          print (f'shape(gs) = {np.shape(gs)}')
          print('#in-polarizations = {:d}'.format(np.shape(gs)[1]))
          print('#out-polarizations = {:d}'.format(np.shape(gs)[2]))
          print('#mesh points of input energy = {:d}'.format(np.shape(gs)[3]))
          print('#mesh points of energy loss = {:d}'.format(np.shape(gs)[4]))
      # Thermal average
      a = thermal_average(es[:np.shape(gs)[0]], -gs.imag, T=T)
      if rank == 0 and h5f:
          h5f.create_dataset('RIXS', data=-gs.imag)
          h5f.create_dataset('RIXSthermal', data=a)
          #if RIXS_projectors:
          #    g = h5f.create_group('RIXSprojectors')
          #    for key, proj in RIXS_projectors:
          #        g.create_dataset(key, data=str(proj))
      # Sum over transition operators
      aSum = np.sum(a, axis=(0,1))
      # Save spectra to disk
      if rank == 0:
          print("Save spectra to disk...\n")
          # I[wLoss,wIn], with wLoss on first column and wIn on first row.
          tmp = np.zeros((len(wLoss) + 1, len(wIn) + 1), dtype=np.float32)
          tmp[0,0] = len(wIn)
          tmp[0,1:] = wIn
          tmp[1:,0] = wLoss
          tmp[1:,1:] = aSum.T
          tmp.tofile('RIXS.bin')
      if rank == 0:
          print("time(RIXS) = {:.2f} seconds \n".format(time.time()-t0))
          t0 = time.time()

    if rank == 0 and h5f: h5f.close()


def getDipoleOperators(nBaths, ns):
    r"""
    Return dipole transition operators.

    Transitions between states of different angular momentum,
    defined by the keys in the nBaths dictionary.

    Parameters
    ----------
    nBaths : dict
        angular momentum: number of bath states.
    ns : list
        Each element contains a polarization vector n = [nx,ny,nz]

    """
    tOps = []
    for n in ns:
        tOps.append(getDipoleOperator(nBaths, n))
    return tOps


def getDaggeredDipoleOperators(nBaths, ns):
    '''
    Return daggered dipole transition operators.

    Parameters
    ----------
    nBaths : dict
        angular momentum: number of bath states.
    ns : list
        Each element contains a polarization vector n = [nx,ny,nz]

    '''
    tDaggerOps = []
    for n in ns:
        tDaggerOps.append(daggerOp(getDipoleOperator(nBaths, n)))
    return tDaggerOps


def getDipoleOperator(nBaths, n):
    r'''
    Return dipole transition operator :math:`\hat{T}`.

    Transition between states of different angular momentum,
    defined by the keys in the nBaths dictionary.

    Parameters
    ----------
    nBaths : Ordered dict
        int : int,
        where the keys are angular momenta and values are number of bath states.
    n : list
        polarization vector n = [nx,ny,nz]

    '''
    tOp = {}
    nDict = {-1:(n[0]+1j*n[1])/sqrt(2), 0:n[2], 1:(-n[0]+1j*n[1])/sqrt(2)}
    # Angular momentum
    l1, l2 = nBaths.keys()
    for m in range(-l2, l2+1):
        for mp in range(-l1, l1+1):
            for s in range(2):
                if abs(m-mp) <= 1:
                    # See Robert Eder's lecture notes:
                    # "Multiplets in Transition Metal Ions"
                    # in Julich school.
                    # tij = d*n*c1(l=2,m;l=1,mp),
                    # d - radial integral
                    # n - polarization vector
                    # c - Gaunt coefficient
                    tij = gauntC(k=1, l=l2, m=m, lp=l1, mp=mp, prec=16)
                    tij *= nDict[m-mp]
                    if tij != 0:
                        i = c2i(nBaths, (l2, s, m))
                        j = c2i(nBaths, (l1, s, mp))
                        tOp[((i, 'c'), (j, 'a'))] = tij
    return tOp


def getNIXSOperators(nBaths, qs, li, lj, Ri, Rj, r, kmin=1):
    r'''
    Return non-resonant inelastic x-ray scattering transition operators.

    :math:`\hat{T} = \sum_{i,j,\sigma} T_{i,j}
    \hat{c}_{i\sigma}^\dagger \hat{c}_{j\sigma}`,

    where
    :math:`T_{i,j} = \langle i | e^{i\mathbf{q}\cdot \mathbf{r}} | j \rangle`.
    The plane-wave is expanded in spherical harmonics.
    See PRL 99 257401 (2007) for more information.

    Parameters
    ----------
    nBaths : Ordered dict
        angular momentum: number of bath states.
    qs : list
        Each element contain a photon scattering vector q = [qx,qy,qz].
    li : int
        Angular momentum of the orbitals to excite into.
    lj : int
        Angular momentum of the orbitals to excite from.
    Ri : list
        Radial part of the orbital to excite into.
        Normalized such that the integral of Ri^2(r) * r^2
        should be equal to one.
    Rj : list
        Radial part of the orbital to excite from.
        Normalized such that the integral of Ri^2(r) * r^2
        should be equal to one.
    r : list
        Radial mesh points.
    kmin : int
        The lowest integer in the plane-wave expansion.
        By default kmin = 1, which means that the monopole contribution
        is not included.
        To include also the monopole scattering, set kmin = 0.

    '''
    if rank == 0:
        if kmin == 0:
            print('Monopole contribution included in the expansion')
        elif kmin > 0:
            print('Monopole contribution not included in the expansion')
    tOps = []
    for q in qs:
        if rank == 0: print('q =',q)
        tOps.append(getNIXSOperator(nBaths, q, li, lj, Ri, Rj, r, kmin))
    return tOps


def getNIXSOperator(nBaths, q, li, lj, Ri, Rj, r, kmin=1):
    r'''
    Return non-resonant inelastic x-ray scattering transition
    operator :math:`\hat{T}`.

    :math:`\hat{T} = \sum_{i,j,\sigma} T_{i,j}
    \hat{c}_{i\sigma}^\dagger \hat{c}_{j\sigma}`,

    where
    :math:`T_{i,j} = \langle i | e^{i\mathbf{q}\cdot \mathbf{r}} | j \rangle`.
    The plane-wave is expanded in spherical harmonics.
    See PRL 99 257401 (2007) for more information.

    Parameters
    ----------
    nBaths : Ordered dict
        angular momentum: number of bath states.
    q : list
        Photon scattering vector q = [qx,qy,qz]
        The change in photon momentum.
    li : int
        Angular momentum of the orbitals to excite into.
    lj : int
        Angular momentum of the orbitals to excite from.
    Ri : list
        Radial part of the orbital to excite into.
        Normalized such that the integral of Ri^2(r) * r^2
        should be equal to one.
    Rj : list
        Radial part of the orbital to excite from.
        Normalized such that the integral of Ri^2(r) * r^2
        should be equal to one.
    r : list
        Radial mesh points.
    kmin : int
        The lowest integer in the plane-wave expansion.
        By default kmin = 1, which means that the monopole contribution
        is not included.
        To include also the monopole scattering, set kmin = 0.

    '''
    # Convert scattering list to numpy array
    q = np.array(q)
    qNorm = np.linalg.norm(q)
    # Polar (colatitudinal) coordinate
    theta = np.arccos(q[2]/qNorm)
    # Azimuthal (longitudinal) coordinate
    phi = np.arccos(q[0]/(qNorm*np.sin(theta)))
    tOp = {}
    for k in range(kmin, abs(li + lj) + 1):
        if (li + lj + k) % 2 == 0:
            Rintegral = np.trapz(np.conj(Ri) * spherical_jn(k, qNorm * r) * Rj * r**2, r)
            if rank == 0:
                print("Rintegral(k=", k, ") =", Rintegral)
            for mi in range(-li, li + 1):
                for mj in range(-lj, lj + 1):
                    m = mi - mj
                    if abs(m) <= k:
                        tij = Rintegral
                        tij *= 1j**(k)*sqrt(2*k+1)
                        tij *= np.conj(sph_harm(m,k,phi,theta))
                        tij *= gauntC(k,li,mi,lj,mj,prec=16)
                        if tij != 0:
                            for s in range(2):
                                i = c2i(nBaths, (li, s, mi))
                                j = c2i(nBaths, (lj, s, mj))
                                process = ((i, 'c'), (j, 'a'))
                                if process in tOp:
                                    tOp[((i, 'c'), (j, 'a'))] += tij
                                else:
                                    tOp[((i, 'c'), (j, 'a'))] = tij
    return tOp


def getInversePhotoEmissionOperators(nBaths, l=2):
    r'''
    Return inverse photo emission operators :math:`\{ c_i^\dagger \}`.

    Parameters
    ----------
    nBaths : OrderedDict
        Angular momentum: number of bath states.
    l : int
        Angular momentum.

    '''
    # Transition operators
    tOpsIPS = []
    for s in range(2):
        for m in range(-l,l+1):
            tOpsIPS.append({((c2i(nBaths, (l, s, m)), 'c'),) : 1})
    return tOpsIPS


def getPhotoEmissionOperators(nBaths, l=2):
    r'''
    Return photo emission operators :math:`\{ c_i \}`.

    Parameters
    ----------
    nBaths : OrderedDict
        Angular momentum: number of bath states.
    l : int
        Angular momentum.

    '''
    # Transition operators
    tOpsPS = []
    for s in range(2):
        for m in range(-l,l+1):
            tOpsPS.append({((c2i(nBaths, (l, s, m)), 'a'),) : 1})
    return tOpsPS


def getGreen(n_spin_orbitals, e, psi, hOp, omega, delta, krylovSize,
             slaterWeightMin, restrictions=None, h_dict=None, mode="sparse",
             parallelization_mode="serial"):
    r"""
    return Green's function
    :math:`\langle psi|((omega+1j*delta+e)\hat{1} - hOp)^{-1} |psi \rangle`.

    Parameters
    ----------
    n_spin_orbitals : int
        Total number of spin-orbitals in the system.
    e : float
        Total energy
    psi : dict
        Multi-configurational state.
        Product states as keys and amplitudes as values.
    hOp : dict
        Operator
    omega : list
        Real axis energy mesh
    delta : float
        Deviation from real axis.
        Broadening/resolution parameter.
    krylovSize : int
        Size of the Krylov space
    slaterWeightMin : float
        Restrict the number of product states by
        looking at `|amplitudes|^2`.
    restrictions : dict
        Restriction the occupation of generated
        product states.
    h_dict : dict
        Stores the result of the (Hamiltonian) operator hOp acting
        on individual product states. Information is stored according to:
        `|product state> : H|product state>`, where
        each product state is represented by an integer, and the result is
        a dictionary (of the format int : complex).
        If present, it may also be updated by this function.
    mode : str
        'dict', 'dense', 'sparse'
        Determines which algorithm to use.
        Option 'sparse' should be best.
    parallelization_mode : str
        Parallelization mode. Either: "serial" or "H_build".

    """
    # Allocation of output vector.
    g = np.zeros(len(omega),dtype=np.complex)
    # In the exceptional case of an empty state psi, return zero.
    if len(psi) == 0: return g
    # Initialization
    if h_dict is None:
        h_dict = {}
    if mode == 'dict':
        assert parallelization_mode == "serial"
        v = list(np.zeros(krylovSize))
        w = list(np.zeros(krylovSize))
        wp = list(np.zeros(krylovSize))
        v[0] = psi
        # print('len(h_dict) = ',len(h_dict),', len(v[0]) = ',len(v[0]))
        wp[0] = applyOp(n_spin_orbitals, hOp, v[0], slaterWeightMin, restrictions, h_dict)
        # print('#len(h_dict) = ',len(h_dict),', len(wp[0]) = ',len(wp[0]))
        alpha = np.zeros(krylovSize, dtype=np.float)
        beta = np.zeros(krylovSize - 1, dtype=np.float)
        alpha[0] = inner(wp[0], v[0]).real
        w[0] = add(wp[0], v[0], -alpha[0])
        # Approximate position of spectrum.
        #print('alpha[0]-E_i = {:5.1f}'.format(alpha[0]-e))
        # Construct Krylov states,
        # and elements alpha and beta.
        for j in range(1,krylovSize):
            beta[j-1] = sqrt(norm2(w[j-1]))
            #print('beta[',j-1,'] = ',beta[j-1])
            if beta[j-1] != 0:
                v[j] = {s:1./beta[j-1]*a for s,a in w[j-1].items()}
            else:
                # Pick normalized state v[j],
                # orthogonal to v[0],v[1],v[2],...,v[j-1]
                print("Warning: beta==0, implementation missing!")
            # print('len(v[',j,'] =',len(v[j]))
            wp[j] = applyOp(n_spin_orbitals, hOp, v[j], slaterWeightMin, restrictions, h_dict)
            alpha[j] = inner(wp[j], v[j]).real
            w[j] = add(add(wp[j], v[j], -alpha[j]), v[j - 1], -beta[j - 1])
            # print('len(h_dict) = ',len(h_dict),', len(w[j]) = ',len(w[j]))
    elif mode == "sparse" or mode == "dense":
        # If we use a parallelized mode, we want to work with
        # only the MPI local part of the Hamiltonian matrix h.
        h_local = parallelization_mode == 'H_build'
        # Obtain Hamiltonian in matrix format.
        # Possibly also add new product state keys to h_dict.
        # If h_local equals to True, the returning sparse matrix
        # Hamiltonian will not contain all column in each MPI rank.
        # Instead all matrix columns are distributed over all the MPI ranks.
        h, basis_index = expand_basis_and_hamiltonian(
            n_spin_orbitals, h_dict, hOp, psi.keys(), restrictions,
            parallelization_mode, h_local)
        # Number of basis states
        n = len(basis_index)
        # Express psi as a vector
        psi0 = np.zeros(n, dtype=np.complex)
        for ps, amp in psi.items():
            psi0[basis_index[ps]] = amp
        # Unnecessary (and impossible) to find more than n Krylov basis vectors.
        krylovSize = min(krylovSize,n)
        # Get tridiagonal elements of the Krylov Hamiltonian matrix.
        alpha, beta = get_tridiagonal_krylov_vectors(h, psi0, krylovSize,
                                                     h_local, mode)
    else:
        raise Exception("Value of variable 'mode' is incorrect.")
    # Construct Green's function from continued fraction.
    omegaP = omega + 1j*delta + e
    for i in range(krylovSize-1, -1, -1):
        if i == krylovSize - 1:
            g = 1./(omegaP - alpha[i])
        else:
            g = 1./(omegaP - alpha[i] - beta[i]**2*g)
    return g


def getSpectra(n_spin_orbitals, hOp, tOps, psis, es, w, delta,
               restrictions=None, krylovSize=150, slaterWeightMin=1e-7,
               parallelization_mode="H_build"):
    r"""
    Return Green's function for states with low enough energy.

    For states :math:`|psi \rangle`, calculate:

    :math:`g(w+1j*delta) =
    = \langle psi| tOp^\dagger ((w+1j*delta+e)*\hat{1} - hOp)^{-1} tOp
    |psi \rangle`,

    where :math:`e = \langle psi| hOp |psi \rangle`

    Lanczos algorithm is used.

    Parameters
    ----------
    n_spin_orbitals : int
        Total number of spin-orbitals in the system.
    hOp : dict
        Operator
    tOps : list
        List of dict operators
    psis : list
        List of Multi state dictionaries
    es : list
        Total energies
    w : list
        Real axis energy mesh
    delta : float
        Deviation from real axis.
        Broadening/resolution parameter.
    restrictions : dict
        Restriction the occupation of generated
        product states.
    krylovSize : int
        Size of the Krylov space
    slaterWeightMin : float
        Restrict the number of product states by
        looking at `|amplitudes|^2`.
    parallelization_mode : str
            "eigen_states" or "H_build".

    """
    n = len(es)
    # Green's functions
    gs = np.zeros((n,len(tOps),len(w)),dtype=np.complex)
    # Hamiltonian dict of the form  |PS> : {H|PS>}
    # New elements are added each time getGreen is called.
    # Also acts as an input to getGreen and speed things up dramatically.
    h = {}
    if parallelization_mode == "eigen_states":
        g = {}
        # Loop over eigen states, unique for each MPI rank
        for i in get_job_tasks(rank, ranks, range(n)):
            psi =  psis[i]
            e = es[i]
            # Initialize Green's functions
            g[i] = np.zeros((len(tOps),len(w)), dtype=np.complex)
            # Loop over transition operators
            for t, tOp in enumerate(tOps):
                psiR = applyOp(n_spin_orbitals, tOp, psi, slaterWeightMin,
                               restrictions)
                normalization = sqrt(norm2(psiR))
                for state in psiR.keys():
                    psiR[state] /= normalization
<<<<<<< HEAD
                g[i][t,:] = normalization**2*getGreen(
                    n_spin_orbitals, e, psiR, hOp, w, delta, krylovSize,
                    slaterWeightMin, restrictions, h,
                    parallelization_mode="serial")
=======
                g[i][t, :] = normalization**2 * getGreen(
                    n_spin_orbitals,
                    e,
                    psiR,
                    hOp,
                    w,
                    delta,
                    krylovSize,
                    slaterWeightMin,
                    restrictions,
                    h,
                    parallelization_mode="serial",
                )
>>>>>>> fc6433ad
        # Distribute the Green's functions among the ranks
        for r in range(ranks):
            gTmp = comm.bcast(g, root=r)
            for i,gValue in gTmp.items():
                gs[i,:,:] = gValue
    elif parallelization_mode == "H_build":
        # Loop over transition operators
        for t, tOp in enumerate(tOps):
            t_big = {}
            # Loop over eigen states
            for i in range(n):
                psi =  psis[i]
                e = es[i]
                psiR = applyOp(n_spin_orbitals, tOp, psi, slaterWeightMin, restrictions, t_big)
                # if rank == 0: print("len(t_big) = {:d}".format(len(t_big)))
                normalization = sqrt(norm2(psiR))
                for state in psiR.keys():
                    psiR[state] /= normalization
<<<<<<< HEAD
                gs[i,t,:] = normalization**2*getGreen(
                    n_spin_orbitals, e, psiR, hOp, w, delta, krylovSize,
                    slaterWeightMin, restrictions, h,
                    parallelization_mode=parallelization_mode)
=======
                gs[i, t, :] = normalization**2 * getGreen(
                    n_spin_orbitals,
                    e,
                    psiR,
                    hOp,
                    w,
                    delta,
                    krylovSize,
                    slaterWeightMin,
                    restrictions,
                    h,
                    parallelization_mode=parallelization_mode,
                )
>>>>>>> fc6433ad
    else:
        raise Exception("Incorrect value of variable parallelization_mode.")
    return gs


def getRIXSmap(n_spin_orbitals, hOp, tOpsIn, tOpsOut, psis, es, wIns, wLoss,
               delta1, delta2, restrictions=None, krylovSize=150,
               slaterWeightMin=1e-7, h_dict_ground=None,
               parallelization_mode='H_build_wIn'):
    r"""
    Return RIXS Green's function for states.

    For states :math:`|psi \rangle`, calculate:

    :math:`g(w+1j*delta)
    = \langle psi| ROp^\dagger ((wLoss+1j*delta2+e)*\hat{1} - hOp)^{-1} ROp
    |psi \rangle`,

    where :math:`e = \langle psi| hOp |psi \rangle`, and

    :math:`Rop = tOpOut ((wIns+1j*delta1+e)*\hat{1} - hOp)^{-1} tOpIn`.

    Calculations are performed according to:

    1) Calculate state `|psi1> = tOpIn |psi>`.
    2) Calculate state `|psi2> = ((wIns+1j*delta1+e)*\hat{1} - hOp)^{-1}|psi1>`
        This is done by introducing operator:
        `A = (wIns+1j*delta1+e)*\hat{1} - hOp`.
        By applying A from the left on `|psi2> = A^{-1}|psi1>` gives
        the inverse problem: `A|psi2> = |psi1>`.
        This equation can be solved by guessing `|psi2>` and iteratively
        improving it.
    3) Calculate state `|psi3> = tOpOut |psi2>`
    4) Calculate `normalization = sqrt(<psi3|psi3>)`
    5) Normalize psi3 according to: `psi3 /= normalization`
    6) Now the Green's function is given by:
        :math:`g(wLoss+1j*delta2) = normalization^2
        * \langle psi3| ((wLoss+1j*delta2+e)*\hat{1} - hOp)^{-1} |psi3 \rangle`,
        which can efficiently be evaluation using Lanczos.

    Parameters
    ----------
    n_spin_orbitals : int
        Total number of spin-orbitals in the system.
    hOp : dict
        Operator
    tOpsIn : list
        List of dict operators, describing core-hole excitation.
    tOpsOut : list
        List of dict operators, describing filling of the core-hole.
    psis : list
        List of Multi state dictionaries
    es : list
        Total energies
    wIns : list
        Real axis energy mesh for incoming photon energy
    wLoss : list
        Real axis energy mesh for photon energy loss, i.e.
        wLoss = wIns - wOut
    delta1 : float
        Deviation from real axis.
        Broadening/resolution parameter.
    delta2 : float
        Deviation from real axis.
        Broadening/resolution parameter.
    restrictions : dict
        Restriction the occupation of generated
        product states.
    krylovSize : int
        Size of the Krylov space
    slaterWeightMin : float
        Restrict the number of product states by
        looking at `|amplitudes|^2`.
    h_dict_ground : dict
        Stores the result of the (Hamiltonian) operator hOp acting
        on individual product states. Information is stored according to:
        `|product state> : H|product state>`, where
        each product state is represented by an integer, and the result is
        a dictionary (of the format int : complex).
        Only product states without a core hole are stored in this variable.
        If present, it may also be updated by this function.
    parallelization_mode : str
        "serial", "H_build", "wIn" or "H_build_wIn"

    """
    if h_dict_ground is None:
        h_dict_ground = {}
    nE = len(es)
    # Green's functions
    gs = np.zeros((nE, len(tOpsIn), len(tOpsOut), len(wIns), len(wLoss)), dtype=np.complex)
    # Hamiltonian dict of the form  |PS> : {H|PS>}
    # For product states with a core hole.
    h_dict_excited = {}
    tOut_big = [{} for _ in tOpsOut]
    if parallelization_mode == 'serial' or parallelization_mode == "H_build":
        # Loop over in-coming transition operators
        for tIn,tOpIn in enumerate(tOpsIn):
            tIn_big = {}
            # Loop over eigen states
            for iE in range(nE):
                psi =  psis[iE]
                e = es[iE]
                # Core-hole state
                psi1 = applyOp(n_spin_orbitals, tOpIn, psi, slaterWeightMin, restrictions, tIn_big)
                # Hamiltonian acting on relevant product states. |PS> : {H|PS>}
                n_tmp = len(h_dict_excited)
                if rank == 0: print('Construct H for core-hole excited system.')
                h, basis_index = expand_basis_and_hamiltonian(
                    n_spin_orbitals, h_dict_excited, hOp, psi1.keys(),
                    restrictions, parallelization_mode, return_h_local=False)
                if rank == 0:
                    print("#elements added to local h_dict_excited: ",
                          len(h_dict_excited) - n_tmp)
                n = len(basis_index)
                # Express psi1 as a vector
                y = np.zeros(n,dtype=np.complex)
                for ps,amp in psi1.items():
                    y[basis_index[ps]] = amp
                # If one would like to store psi1 as a sparse vector
                #y = scipy.sparse.csr_matrix(y)

                # Fast look-up of product states
                basis_state = {index : ps for ps, index in basis_index.items()}
                if rank == 0: print('Loop over in-coming photon energies...')
                for iwIn, wIn in enumerate(wIns):
                    # A = (wIn+1j*delta1+e)*\hat{1} - hOp.
                    a = scipy.sparse.csr_matrix(
                        ([wIn+1j*delta1+e]*n,(range(n),range(n))), shape=(n,n))
                    a -= h
                    # Find x by solving: a*x = y
                    # Biconjugate gradient stabilized method.
                    # Pure conjugate gradient does not apply since
                    # it requires a Hermitian matrix.
                    x,info = scipy.sparse.linalg.bicgstab(a,y)
                    if info > 0 :
                        print("Rank ", rank,
                              ": Convergence to tolerance not achieved")
                        print('#iterations = ',info)
                    elif info < 0 :
                        print("Rank ", rank, "illegal input or breakdown"
                              + " in conjugate gradient")
                    # Convert multi state from vector to dict format
                    psi2 = {}
                    for i, amp in enumerate(x):
                        if amp != 0:
                            psi2[basis_state[i]] = amp

                    # Loop over out-going transition operators
                    for tOut,tOpOut in enumerate(tOpsOut):
                        # Calculate state |psi3> = tOpOut |psi2>
                        # This state has no core-hole.
                        psi3 = applyOp(n_spin_orbitals, tOpOut, psi2,
                                       slaterWeightMin, restrictions,
                                       tOut_big[tOut])
                        # Normalization factor
                        normalization = sqrt(norm2(psi3))
                        for state in psi3.keys():
                            psi3[state] /= normalization
                        # Remove product states with small weight
                        for state, amp in list(psi3.items()):
                            if abs(amp)**2 < slaterWeightMin:
                                psi3.pop(state)
                        # Calculate Green's function
<<<<<<< HEAD
                        gs[iE,tIn,tOut,iwIn,:] = normalization**2*getGreen(
                            n_spin_orbitals, e, psi3, hOp, wLoss, delta2,
                            krylovSize, slaterWeightMin, restrictions,
=======
                        gs[iE, tIn, tOut, iwIn, :] = normalization**2 * getGreen(
                            n_spin_orbitals,
                            e,
                            psi3,
                            hOp,
                            wLoss,
                            delta2,
                            krylovSize,
                            slaterWeightMin,
                            restrictions,
>>>>>>> fc6433ad
                            h_dict_ground,
                            parallelization_mode=parallelization_mode)
    elif parallelization_mode == 'wIn' or parallelization_mode == "H_build_wIn":
        # Loop over in-coming transition operators
        for tIn, tOpIn in enumerate(tOpsIn):
            tIn_big = {}
            # Loop over eigen states
            for iE in range(nE):
                psi =  psis[iE]
                e = es[iE]
                # Core-hole state
                psi1 = applyOp(n_spin_orbitals, tOpIn, psi, slaterWeightMin, restrictions, tIn_big)
                # Hamiltonian acting on relevant product states. |PS> : {H|PS>}
                n_tmp = len(h_dict_excited)
                if rank == 0: print('Construct H for core-hole excited system.')
                if parallelization_mode == "wIn":
                    h, basis_index = expand_basis_and_hamiltonian(
                        n_spin_orbitals, h_dict_excited, hOp, psi1.keys(),
                        restrictions, parallelization_mode="serial",
                        return_h_local=False)
                elif parallelization_mode == "H_build_wIn":
                    h, basis_index = expand_basis_and_hamiltonian(
                        n_spin_orbitals, h_dict_excited, hOp, psi1.keys(),
                        restrictions, parallelization_mode="H_build",
                        return_h_local=False)
                if rank == 0:
                    print("#elements added to local h_dict_excited: ",
                          len(h_dict_excited) - n_tmp)
                n = len(basis_index)
                # Express psi1 as a vector
                y = np.zeros(n,dtype=np.complex)
                for ps, amp in psi1.items():
                    y[basis_index[ps]] = amp
                # If one would like to store psi1 as a sparse vector
                #y = scipy.sparse.csr_matrix(y)

                # Fast look-up of product states
                basis_state = {index : ps for ps, index in basis_index.items()}
                # Rank dependent variable
                g = {}
                if rank == 0: print('Loop over in-coming photon energies...')
                # Loop over in-coming photon energies, unique for each MPI rank
                for iwIn in get_job_tasks(rank, ranks, range(len(wIns))):
                    wIn = wIns[iwIn]
                    # Initialize Green's functions
                    g[iwIn] =  np.zeros((len(tOpsOut), len(wLoss)),
                                        dtype=np.complex)
                    # A = (wIn+1j*delta1+e)*\hat{1} - hOp.
                    a = scipy.sparse.csr_matrix(
                        ([wIn+1j*delta1+e]*n,(range(n),range(n))), shape=(n,n))
                    a -= h
                    # Find x by solving: a*x = y
                    # Biconjugate gradient stabilized method.
                    # Pure conjugate gradient does not apply since
                    # it requires a Hermitian matrix.
                    x,info = scipy.sparse.linalg.bicgstab(a,y)
                    if info > 0 :
                        print('convergence to tolerance not achieved')
                        print('#iterations = ',info)
                    elif info < 0 :
                        print("illegal input or breakdown "
                              + "in conjugate gradient")
                    # Convert multi state from vector to dict format
                    psi2 = {}
                    for i, amp in enumerate(x):
                        if amp != 0:
                            psi2[basis_state[i]] = amp
                    # Loop over out-going transition operators
                    for tOut, tOpOut in enumerate(tOpsOut):
                        # Calculate state |psi3> = tOpOut |psi2>
                        # This state has no core-hole.
                        psi3 = applyOp(n_spin_orbitals, tOpOut, psi2,
                                       slaterWeightMin, restrictions,
                                       tOut_big[tOut])
                        # Normalization factor
                        normalization = sqrt(norm2(psi3))
                        for state in psi3.keys():
                            psi3[state] /= normalization
                        # Remove product states with small weight
                        for state,amp in list(psi3.items()):
                            if abs(amp)**2 < slaterWeightMin:
                                psi3.pop(state)
                        # Calculate Green's function
<<<<<<< HEAD
                        g[iwIn][tOut,:] = normalization**2*getGreen(
                            n_spin_orbitals, e, psi3, hOp, wLoss, delta2,
                            krylovSize, slaterWeightMin, restrictions,
                            h_dict_ground, parallelization_mode="serial")
=======
                        g[iwIn][tOut, :] = normalization**2 * getGreen(
                            n_spin_orbitals,
                            e,
                            psi3,
                            hOp,
                            wLoss,
                            delta2,
                            krylovSize,
                            slaterWeightMin,
                            restrictions,
                            h_dict_ground,
                            parallelization_mode="serial",
                        )
>>>>>>> fc6433ad
                # Distribute the Green's functions among the ranks
                for r in range(ranks):
                    gTmp = comm.bcast(g, root=r)
                    for iwIn, gValue in gTmp.items():
                        gs[iE,tIn,:,iwIn,:] = gValue

    return gs
<|MERGE_RESOLUTION|>--- conflicted
+++ resolved
@@ -716,12 +716,6 @@
                 normalization = sqrt(norm2(psiR))
                 for state in psiR.keys():
                     psiR[state] /= normalization
-<<<<<<< HEAD
-                g[i][t,:] = normalization**2*getGreen(
-                    n_spin_orbitals, e, psiR, hOp, w, delta, krylovSize,
-                    slaterWeightMin, restrictions, h,
-                    parallelization_mode="serial")
-=======
                 g[i][t, :] = normalization**2 * getGreen(
                     n_spin_orbitals,
                     e,
@@ -735,7 +729,6 @@
                     h,
                     parallelization_mode="serial",
                 )
->>>>>>> fc6433ad
         # Distribute the Green's functions among the ranks
         for r in range(ranks):
             gTmp = comm.bcast(g, root=r)
@@ -754,12 +747,6 @@
                 normalization = sqrt(norm2(psiR))
                 for state in psiR.keys():
                     psiR[state] /= normalization
-<<<<<<< HEAD
-                gs[i,t,:] = normalization**2*getGreen(
-                    n_spin_orbitals, e, psiR, hOp, w, delta, krylovSize,
-                    slaterWeightMin, restrictions, h,
-                    parallelization_mode=parallelization_mode)
-=======
                 gs[i, t, :] = normalization**2 * getGreen(
                     n_spin_orbitals,
                     e,
@@ -773,7 +760,6 @@
                     h,
                     parallelization_mode=parallelization_mode,
                 )
->>>>>>> fc6433ad
     else:
         raise Exception("Incorrect value of variable parallelization_mode.")
     return gs
@@ -937,11 +923,6 @@
                             if abs(amp)**2 < slaterWeightMin:
                                 psi3.pop(state)
                         # Calculate Green's function
-<<<<<<< HEAD
-                        gs[iE,tIn,tOut,iwIn,:] = normalization**2*getGreen(
-                            n_spin_orbitals, e, psi3, hOp, wLoss, delta2,
-                            krylovSize, slaterWeightMin, restrictions,
-=======
                         gs[iE, tIn, tOut, iwIn, :] = normalization**2 * getGreen(
                             n_spin_orbitals,
                             e,
@@ -952,7 +933,6 @@
                             krylovSize,
                             slaterWeightMin,
                             restrictions,
->>>>>>> fc6433ad
                             h_dict_ground,
                             parallelization_mode=parallelization_mode)
     elif parallelization_mode == 'wIn' or parallelization_mode == "H_build_wIn":
@@ -1036,12 +1016,6 @@
                             if abs(amp)**2 < slaterWeightMin:
                                 psi3.pop(state)
                         # Calculate Green's function
-<<<<<<< HEAD
-                        g[iwIn][tOut,:] = normalization**2*getGreen(
-                            n_spin_orbitals, e, psi3, hOp, wLoss, delta2,
-                            krylovSize, slaterWeightMin, restrictions,
-                            h_dict_ground, parallelization_mode="serial")
-=======
                         g[iwIn][tOut, :] = normalization**2 * getGreen(
                             n_spin_orbitals,
                             e,
@@ -1055,7 +1029,6 @@
                             h_dict_ground,
                             parallelization_mode="serial",
                         )
->>>>>>> fc6433ad
                 # Distribute the Green's functions among the ranks
                 for r in range(ranks):
                     gTmp = comm.bcast(g, root=r)
