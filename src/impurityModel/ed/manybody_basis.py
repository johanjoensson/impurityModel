from math import ceil
from time import perf_counter
import sys
from typing import Optional, Union
from os import environ
from bisect import bisect_left

try:
    from collections.abc import Sequence, Iterable
except ModuleNotFoundError:
    from collections import Sequence, Iterable
import itertools
from heapq import merge
import numpy as np
import scipy as sp
from mpi4py import MPI
from impurityModel.ed.manybody_state_containers import (
    DistributedStateContainer,
    CentralizedStateContainer,
    SimpleDistributedStateContainer,
)


from impurityModel.ed import product_state_representation as psr
from impurityModel.ed.finite import (
    c2i,
    c2i_op,
    eigensystem_new,
    norm2,
    build_density_matrix,
    thermal_average_scale_indep,
)

from impurityModel.ed.ManyBodyUtils import ManyBodyState, ManyBodyOperator, applyOp as applyOp_test


from impurityModel.ed.finite import applyOp_new as applyOp


def batched(iterable: Iterable, n: int) -> Iterable:
    """
    batched('ABCDEFG', 3) → ABC DEF G
    """
    if n < 1:
        raise ValueError("n must be at least one")
    it = iter(iterable)
    while batch := tuple(itertools.islice(it, n)):
        yield batch


def reduce_states(a: list[dict], b: list[dict], _):
    res = a.copy()
    for sa, sb in zip(res, b):
        for state, amp in sb.items():
            sa[state] = amp + sa.get(state, 0)
    return res


reduce_states_op = MPI.Op.Create(reduce_states, commute=True)


def combine_sets(set_1, set_2, _):
    return set_1 | set_2


combine_sets_op = MPI.Op.Create(combine_sets, commute=True)


def reduce_subscript(a, b, datatype):
    res = np.empty_like(a)
    for i in range(a.shape[0]):
        for j in range(a.shape[1]):
            if a[i][j] is None:
                res[i][j] = b[i][j]
            else:
                res[i][j] = a[i][j]
    return res


reduce_subscript_op = MPI.Op.Create(reduce_subscript, commute=True)


def getitem_reduce(a, b, datatype):
    return [max(val_a, val_b) for val_a, val_b in zip(a, b)]


getitem_reduce_op = MPI.Op.Create(getitem_reduce, commute=True)


def getitem_reduce_matrix(a, b, datatype):
    res = [[None for _ in row] for row in a]
    for i in range(len(a)):
        for j in range(len(a[i])):
            res[i][j] = max(a[i][j], b[i][j])
    return res


getitem_reduce_matrix_op = MPI.Op.Create(getitem_reduce_matrix, commute=True)


class Basis:
    def _get_offsets_and_local_lengths(self, total_length):
        offset = 0
        local_len = total_length
        if self.comm is not None:
            local_len = total_length // self.comm.size
            leftovers = total_length % self.comm.size
            if leftovers != 0 and self.comm.rank < leftovers:
                local_len += 1
            scanned_length = np.empty((1,), dtype=int)
            offset = self.comm.Scan(np.array([local_len], dtype=int), scanned_length, op=MPI.SUM)
        return offset, scanned_length[0] - local_len

    def _get_initial_basis(
        self,
        impurity_orbitals,
        bath_states,
        delta_valence_occ,
        delta_conduction_occ,
        delta_impurity_occ,
        nominal_impurity_occ,
        verbose,
    ):
        valence_baths, conduction_baths = bath_states
        total_baths = {
            i: sum(len(orbs) for orbs in valence_baths[i]) + sum(len(orbs) for orbs in conduction_baths[i])
            for i in valence_baths
        }

        if delta_valence_occ is None:
            delta_valence_occ = dict.fromkeys(impurity_orbitals.keys(), 0)
        if delta_conduction_occ is None:
            delta_conduction_occ = dict.fromkeys(impurity_orbitals.keys(), 0)
        if delta_impurity_occ is None:
            delta_impurity_occ = dict.fromkeys(impurity_orbitals.keys(), 0)

        total_impurity_orbitals = {i: sum(len(orbs) for orbs in impurity_orbitals[i]) for i in impurity_orbitals}
        total_configurations = {}
        for i in valence_baths:
            valid_configurations = []
            impurity_electron_indices = [orb for imp_orbs in impurity_orbitals[i] for orb in imp_orbs]
            valence_electron_indices = [orb for val_orbs in valence_baths[i] for orb in val_orbs]
            conduction_electron_indices = [orb for con_orbs in conduction_baths[i] for orb in con_orbs]
            for delta_valence in range(delta_valence_occ[i] + 1):
                for delta_conduction in range(delta_conduction_occ[i] + 1):
                    delta_impurity = delta_valence - delta_conduction
                    if (
                        abs(delta_impurity) <= abs(delta_impurity_occ[i])
                        and nominal_impurity_occ[i] + delta_impurity <= total_impurity_orbitals[i]
                        and nominal_impurity_occ[i] + delta_impurity >= 0
                        and delta_valence <= len(valence_electron_indices)
                    ):
                        impurity_occupation = nominal_impurity_occ[i] + delta_impurity
                        valence_occupation = len(valence_electron_indices) - delta_valence
                        conduction_occupation = delta_conduction
                        impurity_configurations = itertools.combinations(impurity_electron_indices, impurity_occupation)
                        valence_configurations = itertools.combinations(valence_electron_indices, valence_occupation)
                        conduction_configurations = itertools.combinations(
                            conduction_electron_indices, conduction_occupation
                        )
                        if verbose:
                            print("Partition occupations")
                            print(f"Impurity occupation:   {impurity_occupation:d}")
                            print(f"Valence occupation:   {valence_occupation:d}")
                            print(f"Conduction occupation: {conduction_occupation:d}")
                        valid_configurations.append(
                            itertools.product(
                                impurity_configurations,
                                valence_configurations,
                                conduction_configurations,
                            )
                        )
            total_configurations[i] = valid_configurations
        num_spin_orbitals = sum(total_impurity_orbitals[i] + total_baths[i] for i in total_baths)
        basis = []
        # Combine all valid configurations for all l-subconfigurations (ex. p-states and d-states)
        for config in itertools.product(*total_configurations.values()):
            for set_bits in itertools.product(*config):
                basis.append(
                    psr.tuple2bytes(
                        tuple(idx for subset in set_bits for part in subset for idx in part), num_spin_orbitals
                    )
                )

        return basis, num_spin_orbitals

    def _get_restrictions(
        self,
        impurity_orbitals,
        bath_states,
        delta_valence_occ,
        delta_conduction_occ,
        delta_impurity_occ,
        nominal_impurity_occ,
        verbose,
    ):
        valence_baths, conduction_baths = bath_states
        restrictions = {}
        total_baths = {
            i: sum(len(orbs) for orbs in valence_baths[i]) + sum(len(orbs) for orbs in conduction_baths[i])
            for i in valence_baths
        }
        total_impurity_orbitals = {i: sum(len(orbs) for orbs in impurity_orbitals[i]) for i in impurity_orbitals}
        for i in total_baths:
            impurity_indices = frozenset(orb for imp_orbs in impurity_orbitals[i] for orb in imp_orbs)
            restrictions[impurity_indices] = (
                max(nominal_impurity_occ[i] - delta_impurity_occ[i], 0),
                min(nominal_impurity_occ[i] + delta_impurity_occ[i] + 1, total_impurity_orbitals[i] + 1),
            )
            valence_indices = frozenset(orb for val_orbs in valence_baths[i] for orb in val_orbs)
            restrictions[valence_indices] = (
                max(sum(len(orbs) for orbs in valence_baths[i]) - delta_valence_occ[i], 0),
                sum(len(orbs) for orbs in valence_baths[i]) + 1,
            )
            conduction_indices = frozenset(orb for con_orbs in conduction_baths[i] for orb in con_orbs)
            restrictions[conduction_indices] = (0, delta_conduction_occ[i] + 1)

            if verbose:
                print(f"l = {i}")
                print(f"|---Restrictions on the impurity orbitals = {restrictions[impurity_indices]}")
                print(f"|---Restrictions on the valence bath      = {restrictions[valence_indices]}")
                print(f"----Restrictions on the conduction bath   = {restrictions[conduction_indices]}")

        return restrictions

    def get_effective_restrictions(self):
        valence_baths, conduction_baths = self.bath_states

        total_baths = {
            i: sum(len(orbs) for orbs in valence_baths[i]) + sum(len(orbs) for orbs in conduction_baths[i])
            for i in valence_baths
        }
        total_impurity_orbitals = {
            i: sum(len(orbs) for orbs in self.impurity_orbitals[i]) for i in self.impurity_orbitals
        }
        restrictions = {}

        for i in sorted(total_baths.keys()):
            max_imp = 0
            min_imp = total_impurity_orbitals[i]
            max_val = 0
            min_val = sum(len(orbs) for orbs in valence_baths[i])
            max_con = 0
            min_con = sum(len(orbs) for orbs in conduction_baths[i])
            impurity_indices = frozenset(sorted(ind for imp_ind in self.impurity_orbitals[i] for ind in imp_ind))
            valence_indices = frozenset(sorted(ind for val_ind in valence_baths[i] for ind in val_ind))
            conduction_indices = frozenset(sorted(ind for con_ind in conduction_baths[i] for ind in con_ind))
            for state in self.local_basis:
                bits = psr.bytes2bitarray(state, self.num_spin_orbitals)
                n_imp = sum(bits[i] for i in impurity_indices)
                n_val = sum(bits[i] for i in valence_indices)
                n_con = sum(bits[i] for i in conduction_indices)
                max_imp = max(max_imp, n_imp)
                min_imp = min(min_imp, n_imp)
                max_val = max(max_val, n_val)
                min_val = min(min_val, n_val)
                max_con = max(max_con, n_con)
                min_con = min(min_con, n_con)
            max_val = len(valence_indices)
            min_con = 0
            if self.is_distributed:
                max_imp = self.comm.allreduce(max_imp, op=MPI.MAX)
                min_imp = self.comm.allreduce(min_imp, op=MPI.MIN)
                min_val = self.comm.allreduce(min_val, op=MPI.MIN)
                max_con = self.comm.allreduce(max_con, op=MPI.MAX)
            if len(impurity_indices) > 0:
                restrictions[impurity_indices] = (min_imp, max_imp)
            if len(valence_indices) > 0:
                restrictions[valence_indices] = (min_val, max_val)
            if len(conduction_indices) > 0:
                restrictions[conduction_indices] = (min_con, max_con)
        return restrictions

    def _build_full_empty_bath_states(self, bath_rhos, bath_indices, occ_cutoff):

        bath_occupations = {i: [np.diag(bath_rho) for bath_rho in brs] for i, brs in bath_rhos.items()}
        full_bath_states = {}
        empty_bath_states = {}
        for i in bath_occupations.keys():
            full_bath_states[i] = []
            empty_bath_states[i] = []
            for block_i, (block_orbs, block_occs) in enumerate(zip(bath_indices[i], bath_occupations[i])):
                filled_baths = [
                    orb
                    for orbs, occs in zip(
                        batched(block_orbs, len(self.impurity_orbitals[i][block_i])),
                        batched(block_occs, len(self.impurity_orbitals[i][block_i])),
                    )
                    for orb in orbs
                    if sum(occs) / len(orbs) >= 1 - occ_cutoff
                ]
                empty_baths = [
                    orb
                    for orbs, occs in zip(
                        batched(block_orbs, len(self.impurity_orbitals[i][block_i])),
                        batched(block_occs, len(self.impurity_orbitals[i][block_i])),
                    )
                    for orb in orbs
                    if sum(occs) / len(orbs) <= occ_cutoff
                ]
                full_bath_states[i].append(filled_baths[:-1])
                empty_bath_states[i].append(empty_baths[1:])
        return full_bath_states, empty_bath_states

    def build_excited_restrictions(
        self, bath_rhos, bath_indices, imp_change, val_change, con_change, occ_cutoff, collapse_chains=True
    ):
        if bath_rhos is not None:
            if bath_indices is None:
                raise RuntimeError(
                    "When supplying bath_rhos for calculating excited state restrictions you MUST also supply the corresponding bath_indices."
                )
            full_bath_states, empty_bath_states = self._build_full_empty_bath_states(
                bath_rhos, bath_indices, occ_cutoff
            )
        else:
            full_bath_states = {i: [] for i in self.impurity_orbitals.keys()}
            empty_bath_states = {i: [] for i in self.impurity_orbitals.keys()}

        valence_baths, conduction_baths = self.bath_states

        if imp_change is not None:
            imp_reduce, imp_increase = imp_change
        if val_change is not None:
            val_reduce, _ = val_change
        if con_change is not None:
            _, con_increase = con_change

        new_valence_baths = {
            i: [
                [
                    orb
                    for orb in block_orbs
                    if not any(orb in full_block for full_block in full_bath_states[i])
                    and not any(orb in empty_block for empty_block in empty_bath_states[i])
                ]
                for block_orbs in valence_baths[i]
            ]
            for i in valence_baths.keys()
        }
        new_conduction_baths = {
            i: [
                [
                    orb
                    for orb in block_orbs
                    if not any(orb in full_block for full_block in full_bath_states[i])
                    and not any(orb in empty_block for empty_block in empty_bath_states[i])
                ]
                for block_orbs in conduction_baths[i]
            ]
            for i in conduction_baths.keys()
        }
        val_diff = {
            i: sum(len(orbs) for orbs in valence_baths[i]) - sum(len(orbs) for orbs in new_valence_baths[i])
            for i in valence_baths.keys()
        }
        restrictions = self.get_effective_restrictions()
        excited_restrictions = {}
        for i in self.impurity_orbitals.keys():
            impurity_indices = frozenset(ind for imp_ind in self.impurity_orbitals[i] for ind in imp_ind)
            if len(impurity_indices) > 0 and imp_change is not None:
                r_min_imp, r_max_imp = restrictions[impurity_indices]
                min_imp = max(r_min_imp - imp_reduce, 0)
                max_imp = min(r_max_imp + imp_increase, sum(len(orbs) for orbs in self.impurity_orbitals[i]))
                excited_restrictions[impurity_indices] = (min_imp, max_imp)

            min_val = 0
            max_val = 0
            new_valence_indices = frozenset()
            if val_change is not None:
                valence_indices = frozenset(ind for val_ind in valence_baths[i] for ind in val_ind)
                new_valence_indices = frozenset(ind for val_ind in new_valence_baths[i] for ind in val_ind)
                max_val = len(new_valence_indices)
                if len(valence_indices) > 0:
                    r_min_val, _ = restrictions[valence_indices]
                    min_val = max(r_min_val - val_diff[i] - val_reduce, 0)

            max_cond = 0
            new_conduction_indices = frozenset()
            if con_change is not None:
                conduction_indices = frozenset(ind for con_ind in conduction_baths[i] for ind in con_ind)
                new_conduction_indices = frozenset(ind for con_ind in new_conduction_baths[i] for ind in con_ind)
                if len(conduction_indices) > 0:
                    _, r_max_cond = restrictions[conduction_indices]
                    max_cond = min(r_max_cond + con_increase, sum(len(orbs) for orbs in new_conduction_baths[i]))

            if val_change is not None or con_change is not None:
                new_fluctuating_indices = new_valence_indices.union(new_conduction_indices)
                if len(new_fluctuating_indices) == 0:
                    continue
                excited_restrictions[new_fluctuating_indices] = (min_val, max_val + max_cond)

            if collapse_chains:
                full_indices = frozenset(orb for full_indices in full_bath_states[i] for orb in full_indices)
                if len(full_indices) > 0:
                    excited_restrictions[full_indices] = (
                        len(full_indices) - 1,
                        len(full_indices),
                    )
                empty_indices = frozenset(orb for empty_indices in empty_bath_states[i] for orb in empty_indices)
                if len(empty_indices) > 0:
                    excited_restrictions[empty_indices] = (0, 1)
            else:
                for full_indices in full_bath_states.values():
                    for idx in full_indices:
                        if len(idx) == 0:
                            continue
                        excited_restrictions[frozenset(idx)] = (
                            len(idx) - 1,
                            len(idx),
                        )
                for empty_indices in empty_bath_states.values():
                    for idx in empty_indices:
                        if len(idx) == 0:
                            continue
                        excited_restrictions[frozenset(idx)] = (0, 1)
        return excited_restrictions

    def __init__(
        self,
        impurity_orbitals,
        initial_basis=None,
        restrictions=None,
        bath_states=None,
        delta_valence_occ=None,
        delta_conduction_occ=None,
        delta_impurity_occ=None,
        nominal_impurity_occ=None,
        truncation_threshold=np.inf,
        spin_flip_dj=False,
        tau=0,
        comm=None,
        verbose=True,
        debug=False,
    ):
        t0 = perf_counter()
        assert (
            impurity_orbitals is not None
        ), "You need to supply the number of impurity orbitals in each set in impurity_orbitals"
        assert bath_states is not None, "You need to supply the number of bath states for each l quantum number"
        if initial_basis is not None:
            assert nominal_impurity_occ is None
            assert delta_valence_occ is None
            assert delta_conduction_occ is None
            assert delta_impurity_occ is None
        else:
            initial_basis, num_spin_orbitals = self._get_initial_basis(
                impurity_orbitals=impurity_orbitals,
                bath_states=bath_states,
                delta_valence_occ=delta_valence_occ,
                delta_conduction_occ=delta_conduction_occ,
                delta_impurity_occ=delta_impurity_occ,
                nominal_impurity_occ=nominal_impurity_occ,
                verbose=verbose,
            )
            # restrictions = self._get_restrictions(
            #     impurity_orbitals=impurity_orbitals,
            #     bath_states=bath_states,
            #     delta_valence_occ=delta_valence_occ,
            #     delta_conduction_occ=delta_conduction_occ,
            #     delta_impurity_occ=delta_impurity_occ,
            #     nominal_impurity_occ=nominal_impurity_occ,
            #     verbose=verbose,
            # )
        t0 = perf_counter() - t0
        t0 = perf_counter()
        self.impurity_orbitals = impurity_orbitals
        self.bath_states = bath_states
        self.spin_flip_dj = spin_flip_dj
        self.verbose = verbose
        self.debug = debug
        self.comm = comm
        self.num_spin_orbitals = sum(
            sum(len(orbs) for orbs in impurity_orbitals[i])
            + sum(len(orbs) for orbs in bath_states[0][i])
            + sum(len(orbs) for orbs in bath_states[1][i])
            for i in bath_states[0]
        )
        self.restrictions = restrictions
        self.type = type(psr.int2bytes(0, self.num_spin_orbitals))
        self.n_bytes = int(ceil(self.num_spin_orbitals / 8))
        self.truncation_threshold = truncation_threshold
        self.is_distributed = comm is not None and comm.size > 1
        t0 = perf_counter() - t0
        t0 = perf_counter()
        if comm is not None:
            seed_sequences = None
            if self.comm.rank == 0:
                seed_parent = np.random.SeedSequence()
                seed_sequences = seed_parent.spawn(comm.size)
            seed_sequence = comm.scatter(seed_sequences, root=0)
            self.rng = np.random.default_rng(seed_sequence)
        else:
            self.rng = np.random.default_rng()
        t0 = perf_counter() - t0
        self.tau = tau

        t0 = perf_counter()

        # self.state_container = CentralizedStateContainer(
        self.state_container = SimpleDistributedStateContainer(
            # self.state_container = DistributedStateContainer(
            initial_basis,
            bytes_per_state=self.n_bytes,
            comm=self.comm,
            verbose=verbose,
        )
        self.offset = self.state_container.offset
        self.size = self.state_container.size
        self.local_indices = self.state_container.local_indices
        self._index_dict = self.state_container._index_dict
        self.index_bounds = self.state_container.index_bounds
        self.state_bounds = self.state_container.state_bounds
        self.local_basis = self.state_container.local_basis

    def alltoall_states(self, send_list: list[list[bytes]], flatten=False):
        return self.state_container.alltoall_states(send_list, flatten)

    def add_states(self, new_states: Iterable[bytes]) -> None:
        """
        Extend the current basis by adding the new_states to it.
        """
        self.state_container.add_states(new_states)

        self.offset = self.state_container.offset
        self.size = self.state_container.size
        self.local_indices = self.state_container.local_indices
        self._index_dict = self.state_container._index_dict
        self.index_bounds = self.state_container.index_bounds
        self.state_bounds = self.state_container.state_bounds
        self.local_basis = self.state_container.local_basis

    def redistribute_psis(self, psis: list[dict[bytes, complex]]):
        if not self.is_distributed:
            return psis

        res = [{} for _ in psis]
        states = sorted({state for psi in psis for state in psi})
        for r_offset in range(self.comm.size):
            send_to = (self.comm.rank + r_offset) % self.comm.size
            receive_from = (self.comm.rank + self.comm.size - r_offset) % self.comm.size

            if send_to > 0:
                lower_bound = self.state_bounds[send_to - 1]
            else:
                lower_bound = bytes(self.n_bytes)

            upper_bound = self.state_bounds[send_to]
            if upper_bound is None:
                upper_bound = bytes([0xFF] * (self.n_bytes + 1))

            send_list = [{} for _ in psis]
            if lower_bound is not None:
                for state in states:
                    if lower_bound <= state < upper_bound:
                        for send_n, psi_n in zip(send_list, psis):
                            send_n[state] = psi_n.get(state, 0)
            if send_to == self.comm.rank:
                res = send_list
            else:
                received = self.comm.sendrecv(send_list, dest=send_to, source=receive_from)
                for res_n, psi_n in zip(res, received):
                    for state, amp in psi_n.items():
                        res_n[state] = amp + res_n.get(state, 0)
        return res

    def redistribute_psis_old(self, psis: Iterable[dict]):
        if not self.is_distributed:
            return list(psis)

        res = []
        send_to_rank = [[] for _ in range(self.comm.size)]
        send_states = [[] for _ in range(self.comm.size)]
        send_amps = [[] for _ in range(self.comm.size)]
        n_psis = 0
        for n, psi in enumerate(psis):
            n_psis += 1
            for state, amp in psi.items():
                for r, state_bound in enumerate(self.state_bounds):
                    if state_bound is None or state < state_bound:
                        send_states[r].append(state)
                        send_amps[r].append(amp)
                        send_to_rank[r].append(n)
                        break
        send_counts = np.array([len(send_amps[r]) for r in range(self.comm.size)], dtype=np.int64)
        send_offsets = np.array([sum(send_counts[:r]) for r in range(self.comm.size)], dtype=np.int64)
        receive_counts = np.empty((self.comm.size), dtype=np.int64)
        self.comm.Alltoall(np.array(send_counts, dtype=np.int64), receive_counts)
        receive_offsets = np.array([sum(receive_counts[:r]) for r in range(self.comm.size)], dtype=np.int64)
        received_bytes = bytearray(sum(receive_counts) * self.n_bytes)
        received_amps = np.empty(sum(receive_counts), dtype=np.complex128)
        received_splits = np.empty(sum(receive_counts), dtype=np.int64)

        # numpy arrays of bytes do not play very nicely with MPI, sometimes data corruotion happens.
        # MPI4PYs Ialltoallv does not play nice with bytearrays, the call just freezes.
        # The solution to both these issues is to use bytes for sending and bytearrays for receiving.
        received_bytes = bytearray(sum(receive_counts) * self.n_bytes)
        state_request = self.comm.Ialltoallv(
            (
                bytes(byte for state_list in send_states for state in state_list for byte in state),
                send_counts * self.n_bytes,
                send_offsets * self.n_bytes,
                MPI.BYTE,
            ),
            (received_bytes, receive_counts * self.n_bytes, receive_offsets * self.n_bytes, MPI.BYTE),
        )

        received_amps_arr = np.empty((sum(receive_counts),), dtype=complex)
        amps_request = self.comm.Ialltoallv(
            (
                np.array(
                    [amp for amps in send_amps for amp in amps],
                    dtype=np.complex128,
                ),
                send_counts,
                send_offsets,
                MPI.C_DOUBLE_COMPLEX,
            ),
            (received_amps_arr, receive_counts, receive_offsets, MPI.C_DOUBLE_COMPLEX),
        )
        received_splits_arr = np.empty((sum(receive_counts),), dtype=int)
        splits_request = self.comm.Ialltoallv(
            (
                np.array([split for splits in send_to_rank for split in splits], dtype=np.int64),
                send_counts,
                send_offsets,
                MPI.LONG,
                # MPI.INT64_T,
            ),
            (received_splits_arr, receive_counts, receive_offsets, MPI.LONG),
            # (received_splits_arr, receive_counts, receive_offsets, MPI.INT64_T),
        )

        received_states: list[Iterable[bytes]] = [[] for _ in send_states]
        state_request.Wait()
        state_request.free()
        received_states = [
            (
                bytes(r_bytes)
                for r_bytes in batched(
                    received_bytes[
                        receive_offsets[r] * self.n_bytes : (receive_offsets[r] + receive_counts[r]) * self.n_bytes
                    ],
                    self.n_bytes,
                )
            )
            for r in range(self.comm.size)
        ]
        amps_request.Wait()
        amps_request.free()
        received_amps: list[Iterable[complex]] = [
            received_amps_arr[receive_offsets[r] : receive_offsets[r] + receive_counts[r]]
            for r in range(self.comm.size)
        ]
        splits_request.Wait()
        splits_request.free()
        received_splits: list[Iterable[int]] = [
            received_splits_arr[receive_offsets[r] : receive_offsets[r] + receive_counts[r]]
            for r in range(self.comm.size)
        ]
        res = [{} for _ in range(n_psis)]
        for n, state, amp in zip(
            itertools.chain.from_iterable(received_splits),
            itertools.chain.from_iterable(received_states),
            itertools.chain.from_iterable(received_amps),
        ):
            # if state in self.local_basis:
            res[n][state] = amp + res[n].get(state, 0)
        return res

    def _generate_spin_flipped_determinants(self, determinants):
        valence_baths, conduction_baths = self.bath_states
        n_imp_orbs = sum()
        n_dn_op = {
            ((i, "c"), (i, "a")): 1.0
            for l in self.impurity_orbitals
            for i in range(sum(len(orbs) for orbs in self.impurity_orbitals[l]) // 2)
        }
        n_up_op = {
            ((i, "c"), (i, "a")): 1.0
            for l in self.impurity_orbitals
            for i in range(self.impurity_orbitals[l] // 2, self.impurity_orbitals[l])
        }
        spin_flip = set()
        for det in determinants:
            n_dn = int(applyOp(self.num_spin_orbitals, n_dn_op, {det: 1}).get(det, 0))
            n_up = int(applyOp(self.num_spin_orbitals, n_up_op, {det: 1}).get(det, 0))
            spin_flip.add(det)
            to_flip = {det}
            for l in self.impurity_orbitals:
                n_orb = self.impurity_orbitals[l]
                for i in range(n_orb // 2):
                    spin_flip_op = {
                        ((i + n_orb // 2, "c"), (i, "a")): 1.0,
                        ((i, "c"), (i + n_orb // 2, "a")): 1.0,
                    }
                    for state in list(to_flip):
                        flipped = applyOp(self.num_spin_orbitals, spin_flip_op, {state: 1})
                        to_flip.update(flipped.keys())
                        if len(flipped) == 0:
                            continue
                        flipped_state = list(flipped.keys())[0]
                        new_n_dn = int(applyOp(self.num_spin_orbitals, n_dn, {flipped_state: 1}).get(flipped_state, 0))
                        new_n_up = int(applyOp(self.num_spin_orbitals, n_up, {flipped_state: 1}).get(flipped_state, 0))
                        if (new_n_dn == n_dn and new_n_up == n_up) or (new_n_dn == n_up and new_n_up == n_dn):
                            spin_flip.update(flipped.keys())

        return spin_flip

    def expand(self, op, dense_cutoff=None, slaterWeightMin=0):
        if isinstance(op, dict):
            op = ManyBodyOperator(op)
        old_size = self.size - 1
<<<<<<< HEAD
        while old_size != self.size and self.size < self.truncation_threshold:
            new_states = set()
            for state in self.local_basis:
                res = applyOp(
                    self.num_spin_orbitals,
=======
        t0 = perf_counter()
        t_apply = 0
        t_filter = 0
        t_add = 0
        t_keys = 0
        new_states = set()
        while old_size != self.size and self.size < self.truncation_threshold:
            for state in self.local_basis:
                t_tmp = perf_counter()
                res = applyOp_test(
>>>>>>> e05c791f
                    op,
                    ManyBodyState({state: 1}),
                    cutoff=slaterWeightMin,
                    restrictions=self.restrictions,
                )
<<<<<<< HEAD
                new_states |= set(res.keys()) - set(self.local_basis)
=======
                t_apply += perf_counter() - t_tmp
                t_tmp = perf_counter()
                new_states |= set(res.keys())
                t_keys += perf_counter() - t_tmp
            t_tmp = perf_counter()
            filtered_states = new_states
            t_filter += perf_counter() - t_tmp
>>>>>>> e05c791f
            if self.spin_flip_dj:
                new_states = self._generate_spin_flipped_determinants(new_states)
            old_size = self.size
            self.add_states(new_states)
        if self.verbose:
            print(f"After expansion, the basis contains {self.size} elements.")
        return self.build_operator_dict(op)

    def index(self, val):
        return self.state_container.index(val)

    def __getitem__(self, key) -> Iterable:
        return self.state_container[key]

    def __len__(self):
        return self.state_container.size

    def __contains__(self, item):
        return item in self.state_container

    def contains(self, item) -> Iterable[bool]:
        return self.state_container.contains(item)

    def __iter__(self):
        for state in self.state_container:
            yield state

    def copy(self):
        return Basis(
            impurity_orbitals=self.impurity_orbitals,
            bath_states=self.bath_states,
            initial_basis=self.local_basis,
            restrictions=self.restrictions,
            spin_flip_dj=self.spin_flip_dj,
            comm=self.comm,
            truncation_threshold=self.truncation_threshold,
            verbose=self.verbose,
        )

    def clear(self):
        self.state_container.clear()
        self.add_states([])

    def build_vector(self, psis: list[dict], root: Optional[int] = None) -> np.ndarray:
        v = np.zeros((len(psis), self.size), dtype=complex, order="C")
        psis = self.redistribute_psis(psis)
        # row_states_in_basis: list[bytes] = []
        # row_dict = {state: self._index_dict[state] for state in self.local_basis}
        col_dict = dict(zip(self.local_basis, range(self.local_indices.start, self.local_indices.stop)))
        for row, psi in enumerate(psis):
            for state, val in psi.items():
                if state not in col_dict:
                    continue
                v[row, col_dict[state]] = val

        if self.is_distributed and root is None:
            self.comm.Allreduce(MPI.IN_PLACE, v, op=MPI.SUM)
        elif self.is_distributed:
            self.comm.Reduce(MPI.IN_PLACE if self.comm.rank == root else v, v, op=MPI.SUM, root=root)
        return v

    def build_distributed_vector(self, psis: list[dict], dtype=complex) -> np.ndarray:
        psis = self.redistribute_psis(psis)
        v = np.empty((len(psis), len(self.local_basis)), dtype=dtype, order="C")
        for (row, psi), (col, state) in itertools.product(enumerate(psis), enumerate(self.local_basis)):
            v[row, col] = psi.get(state, 0)
        return v

    def build_state(self, vs: Union[list[np.ndarray], np.ndarray], slaterWeightMin=0) -> list[dict]:
        if isinstance(vs, np.matrix):
            vs = vs.A
        if isinstance(vs, np.ndarray) and len(vs.shape) == 1:
            vs = vs.reshape((1, vs.shape[0]))
        if isinstance(vs, list):
            vs = np.array(vs)
        res = [{} for _ in range(vs.shape[0])]
        if vs.shape[1] == self.size:
            # vs = vs[:, self.local_indices]
            for j, i in np.argwhere(np.abs(vs[:, self.local_indices]) > slaterWeightMin):
                res[j][self.local_basis[i]] = vs[j, i + self.offset]
            # for row, (i, state) in itertools.product(range(vs.shape[0]), zip(self.local_indices, self.local_basis)):
            #     psi = res[row]
            #     if abs(vs[row, i]) > slaterWeightMin:
            #         psi[state] = vs[row, i]
        elif vs.shape[1] == len(self.local_basis):
            for j, i in np.argwhere(np.abs(vs) > slaterWeightMin):
                res[j][self.local_basis[i]] = vs[j, i]
            # for row, (i, state) in itertools.product(range(vs.shape[0]), enumerate(self.local_basis)):
            #     psi = res[row]
            #     if abs(vs[row, i]) > slaterWeightMin:
            #         psi[state] = vs[row, i]
        else:
            raise RuntimeError(
                f"The dimensions of the input dense vector does not match a distributed, or full vector.\n{vs.shape} != ({vs.shape[0]}, {self.size}) || ({vs.shape[0]}, {len(self.local_basis)})"
            )
        return res

    def build_operator_dict(self, op, slaterWeightMin=1e-16):
        """
        Express the operator, op, in the current basis. Do not expand the basis.
        Return a dict containing the results of applying op to the different basis states
        """
        if isinstance(op, dict):
            op = ManyBodyOperator(op)

        for state in self.local_basis:
            _ = applyOp_test(
                op,
                ManyBodyState({state: 1}),
                cutoff=slaterWeightMin,
                restrictions=self.restrictions,
            )
<<<<<<< HEAD
        return op_dict.copy()
=======
        return op.memory()
>>>>>>> e05c791f

    def build_dense_matrix(self, op, distribute=True):
        """
        Get the operator as a dense matrix in the current basis.
        by default the dense matrix is distributed to all ranks.
        """
        h_local = self.build_sparse_matrix(op)
        local_dok = h_local.todok()
        if self.is_distributed:
            reduced_dok = self.comm.reduce(local_dok, op=MPI.SUM, root=0)
            if self.comm.rank == 0:
                h = reduced_dok.todense()
            h = self.comm.bcast(h if self.comm.rank == 0 else None, root=0)
        else:
            h = h_local.todense()
        return h

    def build_sparse_matrix(self, op):
        """
        Get the operator as a sparse matrix in the current basis.
        The sparse matrix is distributed over all ranks.
        """

        expanded_dict = self.build_operator_dict(op)
        rows: list[int] = []
        columns: list[int] = []
        values: list[complex] = []
        if not self.is_distributed:
            for (col, ket), (row, bra) in itertools.product(enumerate(self.local_basis), repeat=2):
                if bra not in expanded_dict[ket]:
                    continue
                columns.append(col)
                rows.append(row)
                values.append(expanded_dict[ket][bra])
        else:
            rows_in_basis: set[bytes] = {row for column in self.local_basis for row in expanded_dict[column].keys()}
            row_dict = {
                state: index
                for state, index in zip(rows_in_basis, self.state_container._index_sequence(rows_in_basis))
                if index != self.size
            }

            for local_col_idx, column in enumerate(self.local_basis):
                for row in expanded_dict[column]:
                    if row not in row_dict:
                        continue
                    columns.append(local_col_idx + self.offset)
                    rows.append(row_dict[row])
                    values.append(expanded_dict[column][row])
        return sp.sparse.csc_matrix((values, (rows, columns)), shape=(self.size, self.size), dtype=complex)

    def _state_statistics(self, psi, impurity_indices, valence_indices, conduction_indices, num_spin_orbitals):
        stat = {}
        for state, amp in psi.items():
            bits = psr.bytes2bitarray(state, num_spin_orbitals)
            n_imp = sum(bits[i] for i in impurity_indices)
            n_valence = sum(bits[i] for i in valence_indices)
            n_cond = sum(bits[i] for i in conduction_indices)
            stat[(n_imp, n_valence, n_cond)] = abs(amp) ** 2 + stat.get((n_imp, n_valence, n_cond), 0)
        return stat

    def get_state_statistics(self, psis):
        impurity_indices = [
            orb for blocks in self.impurity_orbitals.values() for imp_orbs in blocks for orb in imp_orbs
        ]
        valence_indices = [orb for blocks in self.bath_states[0].values() for val_orbs in blocks for orb in val_orbs]
        conduction_indices = [orb for blocks in self.bath_states[1].values() for con_orbs in blocks for orb in con_orbs]
        psi_stats = [
            self._state_statistics(psi, impurity_indices, valence_indices, conduction_indices, self.num_spin_orbitals)
            for psi in psis
        ]
        if self.is_distributed:
            all_psi_stats = self.comm.gather(psi_stats)
            if self.comm.rank == 0:
                psi_stats = [{} for _ in psis]
                for local_psi_stats in all_psi_stats:
                    for i, psi_stat in enumerate(local_psi_stats):
                        for key in psi_stat:
                            psi_stats[i][key] = psi_stat[key] + psi_stats[i].get(key, 0)
            psi_stats = self.comm.bcast(psi_stats)
        return psi_stats

    def build_density_matrices(self, psis):
        local_psis = [{} for _ in psis]
        all_psis = self.comm.allgather(psis)
        for i, psi in enumerate(local_psis):
            for psis_r in all_psis:
                for state, amp in psis_r[i].items():
                    psi[state] = amp + psi.get(state, 0)
        rho_imps = {
            i: [
                np.array(
                    [
                        build_density_matrix(
                            sorted(block),
                            psi,
                            self.num_spin_orbitals,
                        )
                        for psi in local_psis
                    ]
                )
                for block in self.impurity_orbitals[i]
            ]
            for i in self.impurity_orbitals
        }
        valence, conduction = self.bath_states
        rho_baths = {
            i: [
                np.array(
                    [build_density_matrix(sorted(val_b + cond_b), psi, self.num_spin_orbitals) for psi in local_psis],
                    dtype=complex,
                )
                for val_b, cond_b in zip(valence[i], conduction[i])
            ]
            for i in valence
        }
        bath_indices = {
            i: [list(sorted(val_b + cond_b)) for val_b, cond_b in zip(valence[i], conduction[i])] for i in valence
        }

        return rho_imps, rho_baths, bath_indices


class CIPSI_Basis(Basis):
    def __init__(
        self,
        impurity_orbitals,
        bath_states,
        delta_valence_occ=None,
        delta_conduction_occ=None,
        delta_impurity_occ=None,
        nominal_impurity_occ=None,
        initial_basis=None,
        restrictions=None,
        truncation_threshold=np.inf,
        spin_flip_dj=False,
        verbose=False,
        H=None,
        tau=0,
        comm=None,
    ):
        # (valence_baths, conduction_baths) = bath_states
        if initial_basis is None:
            assert nominal_impurity_occ is not None
            initial_basis, num_spin_orbitals = self._get_initial_basis(
                impurity_orbitals,
                bath_states,
                delta_valence_occ,
                delta_conduction_occ,
                delta_impurity_occ,
                nominal_impurity_occ,
                verbose,
            )
        super(CIPSI_Basis, self).__init__(
            impurity_orbitals=impurity_orbitals,
            bath_states=bath_states,
            # delta_valence_occ=delta_valence_occ,
            # delta_conduction_occ=delta_conduction_occ,
            # delta_impurity_occ=delta_impurity_occ,
            # nominal_impurity_occ=nominal_impurity_occ,
            initial_basis=initial_basis,
            restrictions=restrictions,
            truncation_threshold=truncation_threshold,
            spin_flip_dj=spin_flip_dj,
            tau=tau,
            verbose=verbose,
            comm=comm,
        )

        if self.size > self.truncation_threshold and H is not None:
            if self.verbose:
                print("Truncating basis!")
            H_sparse = self.build_sparse_matrix(H)
            e_ref, psi_ref = eigensystem_new(
                H_sparse,
                e_max=1e-12,
                k=len(self.impurity_orbitals[0]),
                eigenValueTol=0,
                verbose=self.verbose,
                comm=self.comm,
                dense=False,
            )
            self.truncate(self.build_state(psi_ref))

    def truncate(self, psis):
        cutoff = np.finfo(float).eps

        self.local_basis.clear()
        num_states = self.comm.allreduce(max(len(psi) for psi in psis))
        while num_states > self.truncation_threshold:
            psis = [{state: amp for state, amp in psi.items() if abs(amp) > cutoff} for psi in psis]
            num_states = self.comm.allreduce(max(len(psi) for psi in psis))
            cutoff *= 10
        self.add_states(state for psi in psis for state in psi)
        return self.redistribute_psis(psis)

    def _calc_de2(self, Djs: Basis, H, Hpsi_ref, e_ref: float, slaterWeightMin: float = 0):
        """
        calculate second variational energy contribution of the Slater determinants in states.
        """

        if isinstance(H, dict):
            H = ManyBodyOperator(H)
        overlaps = np.empty((len(Djs.local_basis)), dtype=complex)
        e_Dj = np.empty((len(Djs.local_basis)), dtype=float)
        for j, (Dj, overlap) in enumerate((d, Hpsi_ref[d]) for d in Djs.local_basis):
            overlaps[j] = overlap
            HDj = applyOp_test(
                H,
                ManyBodyState({Dj: 1}),
                cutoff=slaterWeightMin,
                restrictions=self.restrictions,
            )
            # <Dj|H|Dj>
            e_Dj[j] = np.real(HDj[Dj])
        de = e_ref - e_Dj
        de[np.abs(de) < np.finfo(float).eps] = np.finfo(float).eps

        # <Dj|H|Psi_ref>^2 / (E_ref - <Dj|H|Dj>)
        return np.square(np.abs(overlaps)) / de

    def determine_new_Dj(self, e_ref, psi_ref, H, de2_min, return_Hpsi_ref=False):
        if isinstance(H, dict):
            H = ManyBodyOperator(H)
        new_Dj = set()
        Hpsi_ref = []
        for e_i, psi_i in zip(e_ref, psi_ref):
            Hpsi_i = applyOp_test(
                H,
                ManyBodyState(psi_i),
                restrictions=self.restrictions,
            )
            Dj_candidates = list(Hpsi_i.keys())
            Dj_basis_mask = (not x for x in self.contains(Dj_candidates))
            Dj_basis = Basis(
                impurity_orbitals=self.impurity_orbitals,
                bath_states=self.bath_states,
                initial_basis=itertools.compress(Dj_candidates, Dj_basis_mask),
                restrictions=None,
                comm=self.comm,
                verbose=False,
            )
            Hpsi_i = Dj_basis.redistribute_psis([Hpsi_i.to_dict()])[0]
            de2 = self._calc_de2(Dj_basis, H, Hpsi_i, e_i)
            de2_mask = np.abs(de2) >= de2_min
            Dji = {Dj_basis.local_basis[i] for i, mask in enumerate(de2_mask) if mask}
            new_Dj |= Dji
            Hpsi_ref.append(Hpsi_i)
        if return_Hpsi_ref:
            return new_Dj, Hpsi_ref

        return new_Dj

    def expand(self, H, de2_min=1e-10, dense_cutoff=1e3, slaterWeightMin=0):
        """
        Use the CIPSI method to expand the basis. Keep adding Slater determinants until the CIPSI energy is converged.
        """
        t0 = perf_counter()
        t_build_dict = 0
        t_build_mat = 0
        t_build_vec = 0
        t_build_state = 0
        t_eigen = 0
        t_Dj = 0
        t_add = 0
        psi_ref = None
        converge_count = 0
        de0_max = max(1e-6, -self.tau * np.log(1e-4))
        psi_ref = None
        t_tmp = perf_counter()

        if isinstance(H, dict):
            H = ManyBodyOperator(H)

        t_build_dict += perf_counter() - t_tmp
        i = 1
        while converge_count < 1:
            t_tmp = perf_counter()
            H_mat = self.build_sparse_matrix(H)
            t_build_mat += perf_counter() - t_tmp
            t_tmp = perf_counter()
            if psi_ref is not None:
                v0 = self.build_vector(psi_ref).T
            t_build_vec += perf_counter() - t_tmp
            t_tmp = perf_counter()
            e_ref, psi_ref_dense = eigensystem_new(
                H_mat,
                e_max=de0_max,
                k=v0.shape[1] if psi_ref is not None else 2,
                v0=v0 if psi_ref is not None else None,
                eigenValueTol=de2_min,
                comm=self.comm,
                dense=self.size < dense_cutoff,
            )

            t_eigen += perf_counter() - t_tmp
            t_tmp = perf_counter()
            psi_ref = self.build_state(psi_ref_dense.T)
            if self.size > self.truncation_threshold:
                psi_ref = self.truncate(psi_ref)
                print(f"----->After truncation, the basis contains {self.size} elements.")

            t_build_state += perf_counter() - t_tmp
            t_tmp = perf_counter()
            new_Dj = self.determine_new_Dj(e_ref, psi_ref, H, de2_min)
            t_Dj += perf_counter() - t_tmp
            old_size = self.size
            if self.spin_flip_dj:
                new_Dj = self._generate_spin_flipped_determinants(new_Dj)
            t_tmp = perf_counter()
            self.add_states(new_Dj)
            psi_ref = self.redistribute_psis(psi_ref)
            t_add += perf_counter() - t_tmp
<<<<<<< HEAD
            if self.verbose:
                print(f"----->After step {i} the basis contains {self.size} elements.")
=======
>>>>>>> e05c791f

            if old_size == self.size:
                converge_count += 1
            else:
                converge_count = 0
            i += 1

        if self.verbose:
            print(f"After expansion, the basis contains {self.size} elements.")

        return self.build_operator_dict(H)

    def expand_at(self, w, psi_ref, H, de2_min=1e-3):

        if isinstance(H, dict):
            H = ManyBodyOperator(H)
        old_size = self.size - 1
        while old_size != self.size:
            new_Dj, Hpsi_ref = self.determine_new_Dj([w] * len(psi_ref), psi_ref, H, de2_min, return_Hpsi_ref=True)

            old_size = self.size
            self.add_states(new_Dj)

            Hpsi_keys = {state for psi in Hpsi_ref for state in psi}
            mask = list(self.contains(Hpsi_keys))
            psi_ref = [
                {state: psi[state] for state in itertools.compress(Hpsi_keys, mask) if state in psi} for psi in Hpsi_ref
            ]
            N2s = np.array([norm2(psi) for psi in psi_ref], dtype=float)
            if self.is_distributed:
                self.comm.Allreduce(MPI.IN_PLACE, N2s, op=MPI.SUM)
            psi_ref = [{state: psi[state] / np.sqrt(N2s[i]) for state in psi} for i, psi in enumerate(psi_ref)]

        return self.build_operator_dict(H)

    def copy(self):
        new_basis = CIPSI_Basis(
            impurity_orbitals=self.impurity_orbitals,
            bath_states=self.bath_states,
            initial_basis=self.local_basis,
            restrictions=self.restrictions,
            comm=self.comm,
            truncation_threshold=self.truncation_threshold,
            spin_flip_dj=self.spin_flip_dj,
            tau=self.tau,
            verbose=self.verbose,
        )
        return new_basis<|MERGE_RESOLUTION|>--- conflicted
+++ resolved
@@ -159,7 +159,7 @@
                             conduction_electron_indices, conduction_occupation
                         )
                         if verbose:
-                            print("Partition occupations")
+                            print(f"Partition {i} occupations")
                             print(f"Impurity occupation:   {impurity_occupation:d}")
                             print(f"Valence occupation:   {valence_occupation:d}")
                             print(f"Conduction occupation: {conduction_occupation:d}")
@@ -271,8 +271,15 @@
                 restrictions[conduction_indices] = (min_con, max_con)
         return restrictions
 
-    def _build_full_empty_bath_states(self, bath_rhos, bath_indices, occ_cutoff):
-
+    def _build_full_empty_bath_states(self, psis, occ_cutoff):
+
+        valence_baths, conduction_baths = self.bath_states
+        bath_indices = {
+            i: [sorted(val_b + cond_b) for val_b, cond_b in zip(valence_baths[i], conduction_baths[i])]
+            for i in valence_baths
+        }
+        _, bath_rhos = self.build_density_matrices(psis)
+        bath_rhos = {i: [rho[0] for rho in br] for i, br in bath_rhos.items()}
         bath_occupations = {i: [np.diag(bath_rho) for bath_rho in brs] for i, brs in bath_rhos.items()}
         full_bath_states = {}
         empty_bath_states = {}
@@ -302,29 +309,17 @@
                 empty_bath_states[i].append(empty_baths[1:])
         return full_bath_states, empty_bath_states
 
-    def build_excited_restrictions(
-        self, bath_rhos, bath_indices, imp_change, val_change, con_change, occ_cutoff, collapse_chains=True
-    ):
-        if bath_rhos is not None:
-            if bath_indices is None:
-                raise RuntimeError(
-                    "When supplying bath_rhos for calculating excited state restrictions you MUST also supply the corresponding bath_indices."
-                )
-            full_bath_states, empty_bath_states = self._build_full_empty_bath_states(
-                bath_rhos, bath_indices, occ_cutoff
-            )
+    def build_excited_restrictions(self, psis, imp_change, val_change, con_change, occ_cutoff=1e-6):
+        occ_restrict = imp_change is not None or val_change is not None or con_change is not None
+        if not (occ_restrict or self.chain_restrict):
+            return None
+
+        valence_baths, conduction_baths = self.bath_states
+        if self.chain_restrict:
+            full_bath_states, empty_bath_states = self._build_full_empty_bath_states(psis, occ_cutoff)
         else:
             full_bath_states = {i: [] for i in self.impurity_orbitals.keys()}
             empty_bath_states = {i: [] for i in self.impurity_orbitals.keys()}
-
-        valence_baths, conduction_baths = self.bath_states
-
-        if imp_change is not None:
-            imp_reduce, imp_increase = imp_change
-        if val_change is not None:
-            val_reduce, _ = val_change
-        if con_change is not None:
-            _, con_increase = con_change
 
         new_valence_baths = {
             i: [
@@ -360,8 +355,10 @@
             impurity_indices = frozenset(ind for imp_ind in self.impurity_orbitals[i] for ind in imp_ind)
             if len(impurity_indices) > 0 and imp_change is not None:
                 r_min_imp, r_max_imp = restrictions[impurity_indices]
-                min_imp = max(r_min_imp - imp_reduce, 0)
-                max_imp = min(r_max_imp + imp_increase, sum(len(orbs) for orbs in self.impurity_orbitals[i]))
+                min_imp = max(r_min_imp - imp_change.get(i, (0, 0))[0], 0)
+                max_imp = min(
+                    r_max_imp + imp_change.get(i, (0, 0))[1], sum(len(orbs) for orbs in self.impurity_orbitals[i])
+                )
                 excited_restrictions[impurity_indices] = (min_imp, max_imp)
 
             min_val = 0
@@ -373,7 +370,7 @@
                 max_val = len(new_valence_indices)
                 if len(valence_indices) > 0:
                     r_min_val, _ = restrictions[valence_indices]
-                    min_val = max(r_min_val - val_diff[i] - val_reduce, 0)
+                    min_val = max(r_min_val - val_diff[i] - val_change.get(i, (0, 0))[0], 0)
 
             max_cond = 0
             new_conduction_indices = frozenset()
@@ -382,7 +379,9 @@
                 new_conduction_indices = frozenset(ind for con_ind in new_conduction_baths[i] for ind in con_ind)
                 if len(conduction_indices) > 0:
                     _, r_max_cond = restrictions[conduction_indices]
-                    max_cond = min(r_max_cond + con_increase, sum(len(orbs) for orbs in new_conduction_baths[i]))
+                    max_cond = min(
+                        r_max_cond + con_change.get(i, (0, 0))[1], sum(len(orbs) for orbs in new_conduction_baths[i])
+                    )
 
             if val_change is not None or con_change is not None:
                 new_fluctuating_indices = new_valence_indices.union(new_conduction_indices)
@@ -390,7 +389,7 @@
                     continue
                 excited_restrictions[new_fluctuating_indices] = (min_val, max_val + max_cond)
 
-            if collapse_chains:
+            if self.collapse_chains:
                 full_indices = frozenset(orb for full_indices in full_bath_states[i] for orb in full_indices)
                 if len(full_indices) > 0:
                     excited_restrictions[full_indices] = (
@@ -419,16 +418,18 @@
     def __init__(
         self,
         impurity_orbitals,
+        bath_states,
+        nominal_impurity_occ=None,
         initial_basis=None,
         restrictions=None,
-        bath_states=None,
         delta_valence_occ=None,
         delta_conduction_occ=None,
         delta_impurity_occ=None,
-        nominal_impurity_occ=None,
         truncation_threshold=np.inf,
         spin_flip_dj=False,
         tau=0,
+        chain_restrict=False,
+        collapse_chains=False,
         comm=None,
         verbose=True,
         debug=False,
@@ -444,6 +445,7 @@
             assert delta_conduction_occ is None
             assert delta_impurity_occ is None
         else:
+            assert nominal_impurity_occ is not None
             initial_basis, num_spin_orbitals = self._get_initial_basis(
                 impurity_orbitals=impurity_orbitals,
                 bath_states=bath_states,
@@ -453,20 +455,13 @@
                 nominal_impurity_occ=nominal_impurity_occ,
                 verbose=verbose,
             )
-            # restrictions = self._get_restrictions(
-            #     impurity_orbitals=impurity_orbitals,
-            #     bath_states=bath_states,
-            #     delta_valence_occ=delta_valence_occ,
-            #     delta_conduction_occ=delta_conduction_occ,
-            #     delta_impurity_occ=delta_impurity_occ,
-            #     nominal_impurity_occ=nominal_impurity_occ,
-            #     verbose=verbose,
-            # )
         t0 = perf_counter() - t0
         t0 = perf_counter()
         self.impurity_orbitals = impurity_orbitals
         self.bath_states = bath_states
         self.spin_flip_dj = spin_flip_dj
+        self.chain_restrict = chain_restrict
+        self.collapse_chains = collapse_chains
         self.verbose = verbose
         self.debug = debug
         self.comm = comm
@@ -530,7 +525,7 @@
         self.state_bounds = self.state_container.state_bounds
         self.local_basis = self.state_container.local_basis
 
-    def redistribute_psis(self, psis: list[dict[bytes, complex]]):
+    def redistribute_psis(self, psis: list[ManyBodyState]):
         if not self.is_distributed:
             return psis
 
@@ -556,13 +551,13 @@
                         for send_n, psi_n in zip(send_list, psis):
                             send_n[state] = psi_n.get(state, 0)
             if send_to == self.comm.rank:
-                res = send_list
+                received = send_list
             else:
                 received = self.comm.sendrecv(send_list, dest=send_to, source=receive_from)
-                for res_n, psi_n in zip(res, received):
-                    for state, amp in psi_n.items():
-                        res_n[state] = amp + res_n.get(state, 0)
-        return res
+            for res_n, psi_n in zip(res, received):
+                for state, amp in psi_n.items():
+                    res_n[state] = amp + res_n.get(state, 0)
+        return [ManyBodyState(p) for p in res]
 
     def redistribute_psis_old(self, psis: Iterable[dict]):
         if not self.is_distributed:
@@ -711,40 +706,23 @@
         if isinstance(op, dict):
             op = ManyBodyOperator(op)
         old_size = self.size - 1
-<<<<<<< HEAD
         while old_size != self.size and self.size < self.truncation_threshold:
             new_states = set()
-            for state in self.local_basis:
-                res = applyOp(
-                    self.num_spin_orbitals,
-=======
-        t0 = perf_counter()
-        t_apply = 0
-        t_filter = 0
-        t_add = 0
-        t_keys = 0
-        new_states = set()
-        while old_size != self.size and self.size < self.truncation_threshold:
-            for state in self.local_basis:
-                t_tmp = perf_counter()
-                res = applyOp_test(
->>>>>>> e05c791f
-                    op,
-                    ManyBodyState({state: 1}),
-                    cutoff=slaterWeightMin,
-                    restrictions=self.restrictions,
-                )
-<<<<<<< HEAD
-                new_states |= set(res.keys()) - set(self.local_basis)
-=======
-                t_apply += perf_counter() - t_tmp
-                t_tmp = perf_counter()
-                new_states |= set(res.keys())
-                t_keys += perf_counter() - t_tmp
-            t_tmp = perf_counter()
-            filtered_states = new_states
-            t_filter += perf_counter() - t_tmp
->>>>>>> e05c791f
+            local_states = set(self.local_basis)
+            for i in range(5):
+                new_local_states = set()
+                for state in local_states:
+                    res = applyOp_test(
+                        op,
+                        ManyBodyState({state: 1}),
+                        cutoff=slaterWeightMin,
+                        restrictions=self.restrictions,
+                    )
+                    new_local_states |= set(res.keys())
+                if len(new_local_states) == len(local_states):
+                    break
+                local_states |= new_local_states
+            new_states = local_states - set(self.local_basis)
             if self.spin_flip_dj:
                 new_states = self._generate_spin_flipped_determinants(new_states)
             old_size = self.size
@@ -774,11 +752,13 @@
 
     def copy(self):
         return Basis(
-            impurity_orbitals=self.impurity_orbitals,
-            bath_states=self.bath_states,
+            self.impurity_orbitals,
+            self.bath_states,
             initial_basis=self.local_basis,
             restrictions=self.restrictions,
             spin_flip_dj=self.spin_flip_dj,
+            chain_restrict=self.chain_restrict,
+            collapse_chains=self.collapse_chains,
             comm=self.comm,
             truncation_threshold=self.truncation_threshold,
             verbose=self.verbose,
@@ -788,17 +768,17 @@
         self.state_container.clear()
         self.add_states([])
 
-    def build_vector(self, psis: list[dict], root: Optional[int] = None) -> np.ndarray:
+    def build_vector(self, psis: list[ManyBodyState], root: Optional[int] = None) -> np.ndarray:
         v = np.zeros((len(psis), self.size), dtype=complex, order="C")
         psis = self.redistribute_psis(psis)
         # row_states_in_basis: list[bytes] = []
         # row_dict = {state: self._index_dict[state] for state in self.local_basis}
-        col_dict = dict(zip(self.local_basis, range(self.local_indices.start, self.local_indices.stop)))
+        # col_dict = dict(zip(self.local_basis, range(self.local_indices.start, self.local_indices.stop)))
         for row, psi in enumerate(psis):
             for state, val in psi.items():
-                if state not in col_dict:
+                if state not in self._index_dict:
                     continue
-                v[row, col_dict[state]] = val
+                v[row, self._index_dict[state]] = val
 
         if self.is_distributed and root is None:
             self.comm.Allreduce(MPI.IN_PLACE, v, op=MPI.SUM)
@@ -806,7 +786,7 @@
             self.comm.Reduce(MPI.IN_PLACE if self.comm.rank == root else v, v, op=MPI.SUM, root=root)
         return v
 
-    def build_distributed_vector(self, psis: list[dict], dtype=complex) -> np.ndarray:
+    def build_distributed_vector(self, psis: list[ManyBodyState], dtype=complex) -> np.ndarray:
         psis = self.redistribute_psis(psis)
         v = np.empty((len(psis), len(self.local_basis)), dtype=dtype, order="C")
         for (row, psi), (col, state) in itertools.product(enumerate(psis), enumerate(self.local_basis)):
@@ -840,7 +820,7 @@
             raise RuntimeError(
                 f"The dimensions of the input dense vector does not match a distributed, or full vector.\n{vs.shape} != ({vs.shape[0]}, {self.size}) || ({vs.shape[0]}, {len(self.local_basis)})"
             )
-        return res
+        return [ManyBodyState(p) for p in res]
 
     def build_operator_dict(self, op, slaterWeightMin=1e-16):
         """
@@ -850,18 +830,14 @@
         if isinstance(op, dict):
             op = ManyBodyOperator(op)
 
-        for state in self.local_basis:
-            _ = applyOp_test(
-                op,
-                ManyBodyState({state: 1}),
-                cutoff=slaterWeightMin,
-                restrictions=self.restrictions,
-            )
-<<<<<<< HEAD
-        return op_dict.copy()
-=======
+        # for state in self.local_basis:
+        _ = applyOp_test(
+            op,
+            ManyBodyState({state: 1 for state in self.local_basis}),
+            cutoff=slaterWeightMin,
+            restrictions=self.restrictions,
+        )
         return op.memory()
->>>>>>> e05c791f
 
     def build_dense_matrix(self, op, distribute=True):
         """
@@ -869,12 +845,9 @@
         by default the dense matrix is distributed to all ranks.
         """
         h_local = self.build_sparse_matrix(op)
-        local_dok = h_local.todok()
         if self.is_distributed:
-            reduced_dok = self.comm.reduce(local_dok, op=MPI.SUM, root=0)
-            if self.comm.rank == 0:
-                h = reduced_dok.todense()
-            h = self.comm.bcast(h if self.comm.rank == 0 else None, root=0)
+            h = np.empty(h_local.shape, dtype=h_local.dtype)
+            self.comm.Allreduce(h_local.todense(), h, op=MPI.SUM)
         else:
             h = h_local.todense()
         return h
@@ -884,34 +857,25 @@
         Get the operator as a sparse matrix in the current basis.
         The sparse matrix is distributed over all ranks.
         """
-
         expanded_dict = self.build_operator_dict(op)
-        rows: list[int] = []
-        columns: list[int] = []
-        values: list[complex] = []
-        if not self.is_distributed:
-            for (col, ket), (row, bra) in itertools.product(enumerate(self.local_basis), repeat=2):
-                if bra not in expanded_dict[ket]:
-                    continue
-                columns.append(col)
-                rows.append(row)
-                values.append(expanded_dict[ket][bra])
-        else:
-            rows_in_basis: set[bytes] = {row for column in self.local_basis for row in expanded_dict[column].keys()}
-            row_dict = {
-                state: index
-                for state, index in zip(rows_in_basis, self.state_container._index_sequence(rows_in_basis))
-                if index != self.size
-            }
-
-            for local_col_idx, column in enumerate(self.local_basis):
-                for row in expanded_dict[column]:
-                    if row not in row_dict:
-                        continue
-                    columns.append(local_col_idx + self.offset)
-                    rows.append(row_dict[row])
-                    values.append(expanded_dict[column][row])
-        return sp.sparse.csc_matrix((values, (rows, columns)), shape=(self.size, self.size), dtype=complex)
+
+        res_dok = sp.sparse.dok_array((len(self), len(self)), dtype=complex)
+        bras = []
+        columns = []
+        values = []
+        for ket, ket_dict in expanded_dict.items():
+            if ket not in self._index_dict:
+                continue
+            columns.extend([self._index_dict[ket]] * len(ket_dict))
+            for bra, val in ket_dict.items():
+                bras.append(bra)
+                values.append(val)
+        for row, col, val in zip(self.state_container._index_sequence(bras), columns, values):
+            if row == self.size:
+                continue
+            res_dok[row, col] = val
+
+        return res_dok.tocsc()
 
     def _state_statistics(self, psi, impurity_indices, valence_indices, conduction_indices, num_spin_orbitals):
         stat = {}
@@ -946,7 +910,7 @@
 
     def build_density_matrices(self, psis):
         local_psis = [{} for _ in psis]
-        all_psis = self.comm.allgather(psis)
+        all_psis = self.comm.allgather([p.to_dict() for p in psis])
         for i, psi in enumerate(local_psis):
             for psis_r in all_psis:
                 for state, amp in psis_r[i].items():
@@ -978,57 +942,19 @@
             ]
             for i in valence
         }
-        bath_indices = {
-            i: [list(sorted(val_b + cond_b)) for val_b, cond_b in zip(valence[i], conduction[i])] for i in valence
-        }
-
-        return rho_imps, rho_baths, bath_indices
+
+        return rho_imps, rho_baths
 
 
 class CIPSI_Basis(Basis):
-    def __init__(
-        self,
-        impurity_orbitals,
-        bath_states,
-        delta_valence_occ=None,
-        delta_conduction_occ=None,
-        delta_impurity_occ=None,
-        nominal_impurity_occ=None,
-        initial_basis=None,
-        restrictions=None,
-        truncation_threshold=np.inf,
-        spin_flip_dj=False,
-        verbose=False,
-        H=None,
-        tau=0,
-        comm=None,
-    ):
-        # (valence_baths, conduction_baths) = bath_states
-        if initial_basis is None:
-            assert nominal_impurity_occ is not None
-            initial_basis, num_spin_orbitals = self._get_initial_basis(
-                impurity_orbitals,
-                bath_states,
-                delta_valence_occ,
-                delta_conduction_occ,
-                delta_impurity_occ,
-                nominal_impurity_occ,
-                verbose,
-            )
-        super(CIPSI_Basis, self).__init__(
-            impurity_orbitals=impurity_orbitals,
-            bath_states=bath_states,
-            # delta_valence_occ=delta_valence_occ,
-            # delta_conduction_occ=delta_conduction_occ,
-            # delta_impurity_occ=delta_impurity_occ,
-            # nominal_impurity_occ=nominal_impurity_occ,
-            initial_basis=initial_basis,
-            restrictions=restrictions,
-            truncation_threshold=truncation_threshold,
-            spin_flip_dj=spin_flip_dj,
-            tau=tau,
-            verbose=verbose,
-            comm=comm,
+    def __init__(self, H, impurity_orbitals, bath_states, nominal_impurity_occ=None, initial_basis=None, **kwargs):
+        assert nominal_impurity_occ is not None or initial_basis is not None
+        super().__init__(
+            impurity_orbitals,
+            bath_states,
+            nominal_impurity_occ,
+            initial_basis,
+            **kwargs,
         )
 
         if self.size > self.truncation_threshold and H is not None:
@@ -1037,10 +963,9 @@
             H_sparse = self.build_sparse_matrix(H)
             e_ref, psi_ref = eigensystem_new(
                 H_sparse,
-                e_max=1e-12,
-                k=len(self.impurity_orbitals[0]),
+                e_max=-self.tau * np.log(1e-4),
+                k=1,
                 eigenValueTol=0,
-                verbose=self.verbose,
                 comm=self.comm,
                 dense=False,
             )
@@ -1058,58 +983,49 @@
         self.add_states(state for psi in psis for state in psi)
         return self.redistribute_psis(psis)
 
-    def _calc_de2(self, Djs: Basis, H, Hpsi_ref, e_ref: float, slaterWeightMin: float = 0):
+    def _calc_de2(self, H, Hpsi_ref, e_ref: float, slaterWeightMin: float = 0):
         """
         calculate second variational energy contribution of the Slater determinants in states.
         """
 
         if isinstance(H, dict):
             H = ManyBodyOperator(H)
-        overlaps = np.empty((len(Djs.local_basis)), dtype=complex)
-        e_Dj = np.empty((len(Djs.local_basis)), dtype=float)
-        for j, (Dj, overlap) in enumerate((d, Hpsi_ref[d]) for d in Djs.local_basis):
-            overlaps[j] = overlap
-            HDj = applyOp_test(
-                H,
-                ManyBodyState({Dj: 1}),
-                cutoff=slaterWeightMin,
-                restrictions=self.restrictions,
-            )
-            # <Dj|H|Dj>
-            e_Dj[j] = np.real(HDj[Dj])
-        de = e_ref - e_Dj
+        local_Djs = [[state for state in hp if state not in self._index_dict] for hp in Hpsi_ref]
+        overlaps = np.zeros((len(Hpsi_ref), max(len(Dj_row) for Dj_row in local_Djs)), dtype=complex)
+        e_Dj = np.zeros((len(Hpsi_ref), max(len(Dj_row) for Dj_row in local_Djs)), dtype=float)
+        # for i in range(len(Hpsi_ref)):
+        for i, (Hpsi, Ds) in enumerate(zip(Hpsi_ref, local_Djs)):
+            for j, (Dj, overlap) in enumerate((d, Hpsi[d]) for d in Ds):
+                overlaps[i, j] = overlap
+                HDj = applyOp_test(
+                    H,
+                    ManyBodyState({Dj: 1}),
+                    cutoff=slaterWeightMin,
+                    restrictions=self.restrictions,
+                )
+                # <Dj|H|Dj>
+                e_Dj[i, j] = np.real(HDj[Dj])
+        de = e_ref[:, None] - e_Dj
         de[np.abs(de) < np.finfo(float).eps] = np.finfo(float).eps
 
         # <Dj|H|Psi_ref>^2 / (E_ref - <Dj|H|Dj>)
-        return np.square(np.abs(overlaps)) / de
+        return local_Djs, np.square(np.abs(overlaps)) / de
 
     def determine_new_Dj(self, e_ref, psi_ref, H, de2_min, return_Hpsi_ref=False):
         if isinstance(H, dict):
             H = ManyBodyOperator(H)
         new_Dj = set()
-        Hpsi_ref = []
-        for e_i, psi_i in zip(e_ref, psi_ref):
-            Hpsi_i = applyOp_test(
+        Hpsi_ref = [None for _ in psi_ref]
+        for i, (e_i, psi_i) in enumerate(zip(e_ref, psi_ref)):
+            Hpsi_ref[i] = applyOp_test(
                 H,
-                ManyBodyState(psi_i),
+                psi_i,
                 restrictions=self.restrictions,
             )
-            Dj_candidates = list(Hpsi_i.keys())
-            Dj_basis_mask = (not x for x in self.contains(Dj_candidates))
-            Dj_basis = Basis(
-                impurity_orbitals=self.impurity_orbitals,
-                bath_states=self.bath_states,
-                initial_basis=itertools.compress(Dj_candidates, Dj_basis_mask),
-                restrictions=None,
-                comm=self.comm,
-                verbose=False,
-            )
-            Hpsi_i = Dj_basis.redistribute_psis([Hpsi_i.to_dict()])[0]
-            de2 = self._calc_de2(Dj_basis, H, Hpsi_i, e_i)
-            de2_mask = np.abs(de2) >= de2_min
-            Dji = {Dj_basis.local_basis[i] for i, mask in enumerate(de2_mask) if mask}
-            new_Dj |= Dji
-            Hpsi_ref.append(Hpsi_i)
+        Hpsi_ref = self.redistribute_psis(Hpsi_ref)
+        local_Djs, de2 = self._calc_de2(H, Hpsi_ref, e_ref)
+        de2_mask = np.abs(de2) >= de2_min
+        new_Dj = {Dj for i in range(len(Hpsi_ref)) for Dj, mask in zip(local_Djs[i], de2_mask[i]) if mask}
         if return_Hpsi_ref:
             return new_Dj, Hpsi_ref
 
@@ -1119,67 +1035,38 @@
         """
         Use the CIPSI method to expand the basis. Keep adding Slater determinants until the CIPSI energy is converged.
         """
-        t0 = perf_counter()
-        t_build_dict = 0
-        t_build_mat = 0
-        t_build_vec = 0
-        t_build_state = 0
-        t_eigen = 0
-        t_Dj = 0
-        t_add = 0
         psi_ref = None
         converge_count = 0
         de0_max = max(1e-6, -self.tau * np.log(1e-4))
         psi_ref = None
-        t_tmp = perf_counter()
 
         if isinstance(H, dict):
             H = ManyBodyOperator(H)
 
-        t_build_dict += perf_counter() - t_tmp
         i = 1
         while converge_count < 1:
-            t_tmp = perf_counter()
             H_mat = self.build_sparse_matrix(H)
-            t_build_mat += perf_counter() - t_tmp
-            t_tmp = perf_counter()
-            if psi_ref is not None:
-                v0 = self.build_vector(psi_ref).T
-            t_build_vec += perf_counter() - t_tmp
-            t_tmp = perf_counter()
             e_ref, psi_ref_dense = eigensystem_new(
                 H_mat,
                 e_max=de0_max,
-                k=v0.shape[1] if psi_ref is not None else 2,
-                v0=v0 if psi_ref is not None else None,
+                k=len(psi_ref) if psi_ref is not None else 2,
+                v0=self.build_vector(psi_ref).T if psi_ref is not None else None,
                 eigenValueTol=de2_min,
                 comm=self.comm,
                 dense=self.size < dense_cutoff,
             )
 
-            t_eigen += perf_counter() - t_tmp
-            t_tmp = perf_counter()
             psi_ref = self.build_state(psi_ref_dense.T)
             if self.size > self.truncation_threshold:
                 psi_ref = self.truncate(psi_ref)
                 print(f"----->After truncation, the basis contains {self.size} elements.")
 
-            t_build_state += perf_counter() - t_tmp
-            t_tmp = perf_counter()
             new_Dj = self.determine_new_Dj(e_ref, psi_ref, H, de2_min)
-            t_Dj += perf_counter() - t_tmp
             old_size = self.size
             if self.spin_flip_dj:
                 new_Dj = self._generate_spin_flipped_determinants(new_Dj)
-            t_tmp = perf_counter()
             self.add_states(new_Dj)
             psi_ref = self.redistribute_psis(psi_ref)
-            t_add += perf_counter() - t_tmp
-<<<<<<< HEAD
-            if self.verbose:
-                print(f"----->After step {i} the basis contains {self.size} elements.")
-=======
->>>>>>> e05c791f
 
             if old_size == self.size:
                 converge_count += 1
@@ -1217,12 +1104,15 @@
 
     def copy(self):
         new_basis = CIPSI_Basis(
-            impurity_orbitals=self.impurity_orbitals,
-            bath_states=self.bath_states,
+            None,
+            self.impurity_orbitals,
+            self.bath_states,
             initial_basis=self.local_basis,
             restrictions=self.restrictions,
             comm=self.comm,
             truncation_threshold=self.truncation_threshold,
+            chain_restrict=self.chain_restrict,
+            collapse_chains=self.collapse_chains,
             spin_flip_dj=self.spin_flip_dj,
             tau=self.tau,
             verbose=self.verbose,
