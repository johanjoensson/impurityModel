
"""
Plot script of various spectra.

"""

import matplotlib.pyplot as plt
import numpy as np
import os.path
from math import pi
import argparse
import h5py


def plot_spectra_in_file(filename):
    """
    Plot spectra in file.

    Parameters
    ----------
    filename : str

    """
    print('Read data from file: ', filename)
    h5f = h5py.File(filename,'r')
    print("data-sets:", list(h5f.keys()))
    # Load energy meshes
    if 'w' in h5f:
        w = np.array(h5f['w'])
    if 'wIn' in h5f:
        wIn = np.array(h5f['wIn'])
    if 'wLoss' in h5f:
        wLoss = np.array(h5f['wLoss'])
    # Load momentum vector information
    if 'qsNIXS' in h5f:
        qs = np.array(h5f['qsNIXS'])
    # Load radial mesh information
    if 'r' in h5f and 'RiNIXS' in h5f and 'RjNIXS' in h5f:
        r = np.array(h5f['r'])
        Ri = np.array(h5f['RiNIXS'])
        Rj = np.array(h5f['RjNIXS'])
    # Load thermally averaged spectra
    if 'PSthermal' in h5f:
        ps = np.array(h5f['PSthermal'])
        print(np.shape(ps))
    if 'XPSthermal' in h5f:
        xps = np.array(h5f['XPSthermal'])
        print(np.shape(xps))
    if 'XASthermal' in h5f:
        xas = np.array(h5f['XASthermal'])
        print(np.shape(xas))
    if 'RIXSthermal' in h5f:
        rixs = np.array(h5f['RIXSthermal'])
        print(np.shape(rixs))
    if 'NIXSthermal' in h5f:
        nixs = np.array(h5f['NIXSthermal'])
        print(np.shape(nixs))
    h5f.close()

    print('Plot spectra...')

    if 'ps' in locals():
        print('Photo-emission spectroscopy (PS) spectrum')
        fig = plt.figure()
        # Sum over spin-orbitals
        plt.plot(w,np.sum(ps,axis=0),'-k',label='photo-emission')
        plt.legend()
        plt.xlabel(r'$\omega$   (eV)')
        plt.ylabel('Intensity')
        #plt.xlim([-8,18])
        #plt.ylim([0,0.25])
        plt.tight_layout()
        plt.show()

    if 'xps' in locals():
        print('X-ray photo-emission spectroscopy (XPS) spectrum')
        fig = plt.figure()
        # Sum over spin-orbitals
        plt.plot(w,np.sum(xps,axis=0),'-k',label='XPS')
        plt.legend()
        plt.xlabel(r'$\omega$   (eV)')
        plt.ylabel('Intensity')
        #plt.xlim([-8,18])
        #plt.ylim([0,0.25])
        plt.tight_layout()
        plt.show()

    if 'xas' in locals():
        print('XAS spectrum')
        fig = plt.figure()
        # Sum over polarizations
        plt.plot(w,np.sum(xas[0:],axis=0),'-k',label='XAS')
        if 'rixs' in locals():
            scaleFY = 1./(pi*np.shape(rixs)[0])
            print('Fluorescence yield spectrum')
            plt.plot(wIn,(wLoss[1]-wLoss[0])*np.sum(rixs[0:],axis=(0,1,3))*scaleFY,
                    '-r',label='FY')
            mask = wLoss < 0.2
<<<<<<< HEAD
            y = np.sum(rixs[:,:,:,mask],axis=(0,1,3))
            plt.plot(wIn,(wLoss[1]-wLoss[0])*y*scaleFY,'-b',label='quasi-elastic FY')
=======
            y = np.sum(rixs[:, :, :, mask], axis=(0, 1, 3))
            plt.plot(wIn, (wLoss[1] - wLoss[0]) * y * scaleFY, "-b", label="quasi-elastic FY")
>>>>>>> 1bef136b
        plt.legend()
        plt.xlabel(r'$\omega_{in}$   (eV)')
        plt.ylabel('Intensity')
        #plt.xlim([-8,18])
        #plt.ylim([0,0.25])
        plt.tight_layout()
        plt.show()

    if 'nixs' in locals():
        print('NIXS spectrum')
        fig = plt.figure()
<<<<<<< HEAD
        if 'qs' in locals():
            labels = ['|q|={:3.1f}'.format(np.linalg.norm(q)) + r' A$^{-1}$' for q in qs]
=======
        if "qs" in locals():
            labels = ["|q|={:3.1f}".format(np.linalg.norm(q)) + r" A$^{-1}$" for q in qs]
>>>>>>> 1bef136b
        else:
            labels = [str(i) for i in range(len(nixs))]
        for i in range(len(nixs)):
            plt.plot(wLoss,nixs[i,:], label=labels[i])
        plt.legend()
        plt.xlabel(r'$\omega_{loss}$   (eV)')
        plt.ylabel('Intensity')
        plt.tight_layout()
        plt.show()

    if 'rixs' in locals():
        print('Energy loss spectra')
        fig,axes = plt.subplots(nrows=2,sharex=True)
        # L3-edge energies.
        # Adjust these energies to the current material.
        es = np.arange(-5 , -0 , 0.1)
        plotOffset = 0.1
        print('Chosen L3 energies: ', es)
        print('Chosen plotOffset: ', plotOffset)
        for n,e in enumerate(es[-1::-1]):
            i = np.argmin(np.abs(wIn-e))
            axes[0].plot(wLoss, plotOffset*(len(es)-1-n) + np.sum(rixs, axis=(0,1))[i,:],
                        label=r'$\omega_{in}$' + '={:3.1f}'.format(e))
        # L2-edge energies.
        # Adjust these energies to the current material.
        es = np.arange( 13  ,  17 , 0.1)
        plotOffset = 0.1
        print('Chosen L2 energies: ', es)
        print('Chosen plotOffset: ', plotOffset)
        for n,e in enumerate(es[-1::-1]):
            i = np.argmin(np.abs(wIn-e))
            axes[1].plot(wLoss,plotOffset*(len(es)-1-n) + np.sum(rixs,axis=(0,1))[i,:],
                        label=r'$\omega_{in}$' + '={:3.1f}'.format(e))
        axes[1].set_xlabel(r'$E_{loss}$   (eV)')
        axes[0].set_title(r'$L_3$')
        axes[1].set_title(r'$L_2$')
        for ax in axes:
            ax.legend()
        #plt.tight_layout()
        plt.show()


    if 'rixs' in locals():
        print('RIXS map')
        print('Plot log10 of RIXS intensity for better visibility.')
        print('In-coming photon mesh resolution: {:5.3f} eV'.format(wIn[1]-wIn[0]))
        print('Energy loss mesh resolution: {:5.3f} eV'.format(wLoss[1]-wLoss[0]))
        plotCutOff = 0.001

        # Sum over in and out-going polarizations
        fig = plt.figure()
        tmp = np.sum(rixs,axis=(0,1)).T
        mask = tmp < plotCutOff
        tmp[mask] = np.nan
        # Choose a nice colormap, e.g. 'viridis' or 'Blues'
        cs = plt.contourf(wIn,wLoss,np.log10(tmp),cmap=plt.get_cmap('viridis'))
        #cs2 = plt.contour(cs, levels=cs.levels[::2], cmap=plt.get_cmap('viridis'))
        # Make a colorbar for the ContourSet returned by the contourf call.
        cbar = fig.colorbar(cs)
        cbar.ax.set_ylabel('log RIXS intensity')
        # Add the contour line levels to the colorbar
        #cbar.add_lines(cs2)
        #for e in wIn:
        #    plt.plot([e,e],[wLoss[0],wLoss[-1]],'-k',lw=0.5)
        plt.grid(c='k', ls='-', alpha=0.3)
        plt.xlabel(r'$\omega_{in}$   (eV)')
        plt.ylabel(r'$\omega_{loss}$   (eV)')
        plt.tight_layout()
        plt.show()

        # All polarization combinations In:x,y,z , Out:x,y,z
<<<<<<< HEAD
        fig,axes = plt.subplots(nrows=np.shape(rixs)[0],ncols=np.shape(rixs)[1],
                                sharex=True,sharey=True)
        if np.shape(rixs)[:2] == (1,1):
            tmp = np.copy(rixs[0,0,:,:].T)
=======
        fig, axes = plt.subplots(nrows=np.shape(rixs)[0], ncols=np.shape(rixs)[1], sharex=True, sharey=True)
        if np.shape(rixs)[:2] == (1, 1):
            tmp = np.copy(rixs[0, 0, :, :].T)
>>>>>>> 1bef136b
            mask = tmp < plotCutOff
            tmp[mask] = np.nan
            # Choose a nice colormap, e.g. 'viridis' or 'Blues'
            cs = axes.contourf(wIn,wLoss,np.log10(tmp),cmap=plt.get_cmap('viridis'))
            #cs2 = plt.contour(cs, levels=cs.levels[::2], cmap=plt.get_cmap('viridis'))
            # Make a colorbar for the ContourSet returned by the contourf call.
            cbar = fig.colorbar(cs, ax=axes)
            cbar.ax.set_ylabel('log RIXS intensity')
            # Add the contour line levels to the colorbar
            #cbar.add_lines(cs2)
            #for e in wIn:
            #    plt.plot([e,e],[wLoss[0],wLoss[-1]],'-k',lw=0.5)
            plt.grid(c='k', ls='-', alpha=0.3)
            axes.set_xlabel(r'$\omega_{in}$   (eV)')
            axes.set_ylabel(r'$\omega_{loss}$   (eV)')
        else:
            for i in range(np.shape(axes)[0]):
                for j in range(np.shape(axes)[1]):
                    tmp = np.copy(rixs[i,j,:,:].T)
                    mask = tmp < plotCutOff
                    tmp[mask] = np.nan
                    # Choose a nice colormap, e.g. 'viridis' or 'Blues'
<<<<<<< HEAD
                    cs = axes[i,j].contourf(wIn,wLoss,np.log10(tmp),cmap=plt.get_cmap('viridis'))
                    #cs2 = plt.contour(cs, levels=cs.levels[::2], cmap=plt.get_cmap('viridis'))
=======
                    cs = axes[i, j].contourf(wIn, wLoss, np.log10(tmp), cmap=plt.get_cmap("viridis"))
                    # cs2 = plt.contour(cs, levels=cs.levels[::2], cmap=plt.get_cmap('viridis'))
>>>>>>> 1bef136b
                    # Make a colorbar for the ContourSet returned by the contourf call.
                    cbar = fig.colorbar(cs, ax=axes[i,j])
                    cbar.ax.set_ylabel('log RIXS intensity')
                    # Add the contour line levels to the colorbar
                    #cbar.add_lines(cs2)
                    #for e in wIn:
                    #    plt.plot([e,e],[wLoss[0],wLoss[-1]],'-k',lw=0.5)
                    #plt.grid(c='k', ls='-', alpha=0.3)
                    axes[i,j].set_title('(' + str(i) + str(j) + ')')
            for ax in axes[-1,:]:
                ax.set_xlabel(r'$\omega_{in}$   (eV)')
            for ax in axes[:,0]:
                ax.set_ylabel(r'$\omega_{loss}$   (eV)')
        plt.tight_layout()
        plt.show()


if __name__ == "__main__":
    parser = argparse.ArgumentParser(description='Plot spectra')
    parser.add_argument('--filename', type=str, default="spectra.h5",
                        help='Filename containing spectra.')
    args = parser.parse_args()
    if not os.path.isfile(args.filename):
        raise Exception('Data file does not exist: ' + args.filename)
    plot_spectra_in_file(args.filename)<|MERGE_RESOLUTION|>--- conflicted
+++ resolved
@@ -96,13 +96,8 @@
             plt.plot(wIn,(wLoss[1]-wLoss[0])*np.sum(rixs[0:],axis=(0,1,3))*scaleFY,
                     '-r',label='FY')
             mask = wLoss < 0.2
-<<<<<<< HEAD
-            y = np.sum(rixs[:,:,:,mask],axis=(0,1,3))
-            plt.plot(wIn,(wLoss[1]-wLoss[0])*y*scaleFY,'-b',label='quasi-elastic FY')
-=======
             y = np.sum(rixs[:, :, :, mask], axis=(0, 1, 3))
             plt.plot(wIn, (wLoss[1] - wLoss[0]) * y * scaleFY, "-b", label="quasi-elastic FY")
->>>>>>> 1bef136b
         plt.legend()
         plt.xlabel(r'$\omega_{in}$   (eV)')
         plt.ylabel('Intensity')
@@ -114,13 +109,8 @@
     if 'nixs' in locals():
         print('NIXS spectrum')
         fig = plt.figure()
-<<<<<<< HEAD
-        if 'qs' in locals():
-            labels = ['|q|={:3.1f}'.format(np.linalg.norm(q)) + r' A$^{-1}$' for q in qs]
-=======
         if "qs" in locals():
             labels = ["|q|={:3.1f}".format(np.linalg.norm(q)) + r" A$^{-1}$" for q in qs]
->>>>>>> 1bef136b
         else:
             labels = [str(i) for i in range(len(nixs))]
         for i in range(len(nixs)):
@@ -192,16 +182,9 @@
         plt.show()
 
         # All polarization combinations In:x,y,z , Out:x,y,z
-<<<<<<< HEAD
-        fig,axes = plt.subplots(nrows=np.shape(rixs)[0],ncols=np.shape(rixs)[1],
-                                sharex=True,sharey=True)
-        if np.shape(rixs)[:2] == (1,1):
-            tmp = np.copy(rixs[0,0,:,:].T)
-=======
         fig, axes = plt.subplots(nrows=np.shape(rixs)[0], ncols=np.shape(rixs)[1], sharex=True, sharey=True)
         if np.shape(rixs)[:2] == (1, 1):
             tmp = np.copy(rixs[0, 0, :, :].T)
->>>>>>> 1bef136b
             mask = tmp < plotCutOff
             tmp[mask] = np.nan
             # Choose a nice colormap, e.g. 'viridis' or 'Blues'
@@ -224,13 +207,8 @@
                     mask = tmp < plotCutOff
                     tmp[mask] = np.nan
                     # Choose a nice colormap, e.g. 'viridis' or 'Blues'
-<<<<<<< HEAD
-                    cs = axes[i,j].contourf(wIn,wLoss,np.log10(tmp),cmap=plt.get_cmap('viridis'))
-                    #cs2 = plt.contour(cs, levels=cs.levels[::2], cmap=plt.get_cmap('viridis'))
-=======
                     cs = axes[i, j].contourf(wIn, wLoss, np.log10(tmp), cmap=plt.get_cmap("viridis"))
                     # cs2 = plt.contour(cs, levels=cs.levels[::2], cmap=plt.get_cmap('viridis'))
->>>>>>> 1bef136b
                     # Make a colorbar for the ContourSet returned by the contourf call.
                     cbar = fig.colorbar(cs, ax=axes[i,j])
                     cbar.ax.set_ylabel('log RIXS intensity')
