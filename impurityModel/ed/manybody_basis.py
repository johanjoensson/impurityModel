from math import ceil
from time import perf_counter
import sys
from typing import Optional, Union

try:
    from collections.abc import Sequence, Iterable
except ModuleNotFoundError:
    from collections import Sequence, Iterable
import itertools
from heapq import merge
import numpy as np
import scipy as sp
from mpi4py import MPI
from impurityModel.ed.manybody_state_containers import DistributedStateContainer, CentralizedStateContainer


from impurityModel.ed import product_state_representation as psr
from impurityModel.ed.finite import applyOp_new as applyOp, c2i, c2i_op, eigensystem_new, norm2


def batched(iterable: Iterable, n: int) -> Iterable:
    """
    batched('ABCDEFG', 3) → ABC DEF G
    """
    if n < 1:
        raise ValueError("n must be at least one")
    it = iter(iterable)
    while batch := tuple(itertools.islice(it, n)):
        yield batch


def combine_sets(set_1, set_2, _):
    return set_1 | set_2


combine_sets_op = MPI.Op.Create(combine_sets, commute=True)


def reduce_subscript(a, b, datatype):
    res = np.empty_like(a)
    for i in range(a.shape[0]):
        for j in range(a.shape[1]):
            if a[i][j] is None:
                res[i][j] = b[i][j]
            else:
                res[i][j] = a[i][j]
    return res


reduce_subscript_op = MPI.Op.Create(reduce_subscript, commute=True)


def getitem_reduce(a, b, datatype):
    return [max(val_a, val_b) for val_a, val_b in zip(a, b)]


getitem_reduce_op = MPI.Op.Create(getitem_reduce, commute=True)


def getitem_reduce_matrix(a, b, datatype):
    res = [[None for _ in row] for row in a]
    for i in range(len(a)):
        for j in range(len(a[i])):
            res[i][j] = max(a[i][j], b[i][j])
    return res


getitem_reduce_matrix_op = MPI.Op.Create(getitem_reduce_matrix, commute=True)


class Basis:
    def _get_offsets_and_local_lengths(self, total_length):
        offset = 0
        local_len = total_length
        if self.comm is not None:
            local_len = total_length // self.comm.size
            leftovers = total_length % self.comm.size
            if leftovers != 0 and self.comm.rank < leftovers:
                local_len += 1
            scanned_length = np.empty((1,), dtype=int)
            offset = self.comm.Scan(np.array([local_len], dtype=int), scanned_length, op=MPI.SUM)
        return offset, scanned_length[0] - local_len

    def _get_initial_basis(
        self,
        impurity_orbitals,
        valence_baths,
        conduction_baths,
        delta_valence_occ,
        delta_conduction_occ,
        delta_impurity_occ,
        nominal_impurity_occ,
        verbose,
    ):
        total_baths = {i: valence_baths[i] + conduction_baths[i] for i in valence_baths}
        configurations = {}
        n_imp_orbs = 0
        n_val_orbs = sum(imp_orbs for imp_orbs in impurity_orbitals.values())
        n_cond_orbs = n_val_orbs + sum(val_orbs for val_orbs in valence_baths.values())
        for i in valence_baths:
            if verbose:
                print(f"{i=}")
            valid_configurations = []
            for delta_valence in range(delta_valence_occ[i] + 1):
                for delta_conduction in range(delta_conduction_occ[i] + 1):
                    delta_impurity = delta_valence - delta_conduction
                    if (
                        abs(delta_impurity) <= delta_impurity_occ[i]
                        and nominal_impurity_occ[i] + delta_impurity <= impurity_orbitals[i]
                        and nominal_impurity_occ[i] + delta_impurity >= 0
                    ):
                        impurity_occupation = nominal_impurity_occ[i] + delta_impurity
                        valence_occupation = valence_baths[i] - delta_valence
                        conduction_occupation = delta_conduction
                        if verbose:
                            print("Partition occupations")
                            print(f"Impurity occupation:   {impurity_occupation:d}")
                            print(f"Valence occupation:   {valence_occupation:d}")
                            print(f"Conduction occupation: {conduction_occupation:d}")
                        impurity_electron_indices = list(range(n_imp_orbs, n_imp_orbs + impurity_orbitals[i]))
                        impurity_configurations = itertools.combinations(impurity_electron_indices, impurity_occupation)
                        valence_electron_indices = list(range(n_val_orbs, n_val_orbs + valence_baths[i]))
                        valence_configurations = itertools.combinations(valence_electron_indices, valence_occupation)
                        conduction_electron_indices = list(range(n_cond_orbs, n_cond_orbs + conduction_baths[i]))
                        conduction_configurations = itertools.combinations(
                            conduction_electron_indices, conduction_occupation
                        )
                        valid_configurations.append(
                            itertools.product(
                                impurity_configurations, valence_configurations, conduction_configurations
                            )
                        )
            configurations[i] = [
                imp + val + cond for configuration in valid_configurations for (imp, val, cond) in configuration
            ]
            n_imp_orbs += impurity_orbitals[i]
            n_val_orbs += valence_baths[i]
            n_cond_orbs += conduction_baths[i]
        num_spin_orbitals = sum(impurity_orbitals[i] + total_baths[i] for i in total_baths)
        basis = []
        # Combine all valid configurations for all l-subconfigurations (ex. p-states and d-states)
        for system_configuration in itertools.product(*configurations.values()):
            basis.append(
                psr.tuple2bytes(
                    tuple(sorted(itertools.chain.from_iterable(system_configuration))),
                    num_spin_orbitals,
                )
            )
        return basis, num_spin_orbitals

    def _get_restrictions(
        self,
        impurity_orbitals,
        valence_baths,
        conduction_baths,
        delta_valence_occ,
        delta_conduction_occ,
        delta_impurity_occ,
        nominal_impurity_occ,
        verbose,
    ):
        restrictions = {}
        total_baths = {i: valence_baths[i] + conduction_baths[i] for i in valence_baths}
        impurity_orbs = 0
        valence_orbs = sum(imp_orbs for imp_orbs in impurity_orbitals.values())
        conduction_orbs = valence_orbs + sum(val_orbs for val_orbs in valence_orbitals.values())
        for i in total_baths:
            impurity_indices = frozenset(range(impurity_orbs, impurity_orbs + impurity_orbitals[i]))
            restrictions[impurity_indices] = (
                max(nominal_impurity_occ[i] - delta_impurity_occ[i], 0),
                min(nominal_impurity_occ[i] + delta_impurity_occ[i] + 1, impurity_orbitals[i] + 1),
            )
            valence_indices = frozenset(range(valence_orbs, valence_orbs + valence_baths[i]))
            restrictions[valence_indices] = (max(valence_baths[i] - delta_valence_occ[i], 0), valence_baths[i] + 1)
            conduction_indices = frozenset(range(conduction_orbs, conduction_orbs + conduction_baths[i]))
            restrictions[conduction_indices] = (0, delta_conduction_occ[i] + 1)
            impurity_orbs += impurity_orbitals[i]
            valence_orbs += valence_baths[i]
            conduction_orbs += conduction_baths[i]

            if verbose:
                print(f"l = {i}")
                print(f"|---Restrictions on the impurity orbitals = {restrictions[impurity_indices]}")
                print(f"|---Restrictions on the valence bath      = {restrictions[valence_indices]}")
                print(f"----Restrictions on the conduction bath   = {restrictions[conduction_indices]}")

        return restrictions

    def get_effective_restrictions(self):
        valence_baths, conduction_baths = self.bath_states

        total_baths = {i: valence_baths[i] + conduction_baths[i] for i in valence_baths}
        restrictions = {}
        n_imp_orbs = sum(num for num in self.impurity_orbitals.values())
        n_valence_states = sum(num for num in valence_baths.values())
        n_conduction_states = sum(num for num in conduction_baths.values())

        imp_orbs = 0
        val_orbs = n_imp_orbs
        con_orbs = n_imp_orbs + n_conduction_states
        for i in total_baths:
            max_imp = 0
            min_imp = self.impurity_orbitals[i]
            max_val = 0
            min_val = valence_baths[i]
            max_con = 0
            min_con = conduction_baths[i]
            impurity_indices = frozenset(ind for ind in range(imp_orbs, imp_orbs + self.impurity_orbitals[i]))
            valence_indices = frozenset(ind for ind in range(val_orbs, val_orbs + valence_baths[i]))
            conduction_indices = frozenset(ind for ind in range(con_orbs, con_orbs + conduction_baths[i]))
            for state in self.local_basis:
                bits = psr.bytes2bitarray(state, self.num_spin_orbitals)
                n_imp = sum(bits[i] for i in impurity_indices)
                n_val = sum(bits[i] for i in valence_indices)
                n_con = sum(bits[i] for i in conduction_indices)
                max_imp = max(max_imp, n_imp)
                min_imp = min(min_imp, n_imp)
                max_val = max(max_val, n_val)
                min_val = min(min_val, n_val)
                max_con = max(max_con, n_con)
                min_con = min(min_con, n_con)
            max_imp = self.comm.allreduce(max_imp, op=MPI.MAX)
            min_imp = self.comm.allreduce(min_imp, op=MPI.MIN)
            max_val = valence_baths[i]
            min_val = self.comm.allreduce(min_val, op=MPI.MIN)
            max_con = self.comm.allreduce(max_con, op=MPI.MAX)
            min_con = 0
            restrictions[impurity_indices] = (min_imp, max_imp)
            restrictions[valence_indices] = (min_val, max_val)
            restrictions[conduction_indices] = (min_con, max_con)
        return restrictions

    def build_excited_restrictions(self, imp_change=(1, 1), val_change=(1, 0), con_change=(0, 1)):
        imp_reduce, imp_increase = imp_change
        val_reduce, _ = val_change
        _, con_increase = con_change
        valence_baths, conduction_baths = self.bath_states
        total_baths = {i: valence_baths[i] + conduction_baths[i] for i in valence_baths}
        restrictions = self.get_effective_restrictions()
        excited_restrictions = {}
        n_imp_orbs = sum(num for num in self.impurity_orbitals.values())
        n_valence_states = sum(num for num in valence_baths.values())
        n_conduction_states = sum(num for num in conduction_baths.values())
        imp_orbs = 0
        val_orbs = n_imp_orbs
        con_orbs = n_imp_orbs + n_valence_states
        for i in total_baths:
            impurity_indices = frozenset(ind for ind in range(imp_orbs, imp_orbs + self.impurity_orbitals[i]))
            valence_indices = frozenset(ind for ind in range(val_orbs, val_orbs + valence_baths[i]))
            conduction_indices = frozenset(ind for ind in range(con_orbs, con_orbs + conduction_baths[i]))
            r_min_imp, r_max_imp = restrictions[impurity_indices]
            min_imp = max(r_min_imp - imp_reduce, 0)
            max_imp = min(r_max_imp + imp_increase, self.impurity_orbitals[i])
            r_min_val, r_max_val = restrictions[valence_indices]
            min_val = max(r_min_val - val_reduce, 0)
            max_val = valence_baths[i]
            r_min_cond, r_max_cond = restrictions[conduction_indices]
            min_cond = 0
            max_cond = min(r_max_cond + con_increase, conduction_baths[i])
            excited_restrictions[impurity_indices] = (min_imp, max_imp)
            excited_restrictions[valence_indices] = (min_val, max_val)
            excited_restrictions[conduction_indices] = (min_cond, max_cond)
        return excited_restrictions

    def __init__(
        self,
        impurity_orbitals,
        initial_basis=None,
        restrictions=None,
        valence_baths=None,
        conduction_baths=None,
        delta_valence_occ=None,
        delta_conduction_occ=None,
        delta_impurity_occ=None,
        nominal_impurity_occ=None,
        truncation_threshold=np.inf,
        spin_flip_dj=False,
        tau=0,
        comm=None,
        verbose=True,
        debug=False,
    ):
        t0 = perf_counter()
        assert (
            impurity_orbitals is not None
        ), "You need to supply the number of impurity orbitals in each set in impurity_orbitals"
        assert valence_baths is not None, "You need to supply the number of bath states for each l quantum number"
        assert conduction_baths is not None, "You need to supply the number of bath states for each l quantum number"
        bath_states = (valence_baths, conduction_baths)
        if initial_basis is not None:
            assert nominal_impurity_occ is None
            assert delta_valence_occ is None
            assert delta_conduction_occ is None
            assert delta_impurity_occ is None
        else:
            assert restrictions is None
            initial_basis, num_spin_orbitals = self._get_initial_basis(
                impurity_orbitals=impurity_orbitals,
                valence_baths=valence_baths,
                conduction_baths=conduction_baths,
                delta_valence_occ=delta_valence_occ,
                delta_conduction_occ=delta_conduction_occ,
                delta_impurity_occ=delta_impurity_occ,
                nominal_impurity_occ=nominal_impurity_occ,
                verbose=verbose,
            )
            restrictions = self._get_restrictions(
                impurity_orbitals=impurity_orbitals,
                valence_baths=valence_baths,
                conduction_baths=conduction_baths,
                delta_valence_occ=delta_valence_occ,
                delta_conduction_occ=delta_conduction_occ,
                delta_impurity_occ=delta_impurity_occ,
                nominal_impurity_occ=nominal_impurity_occ,
                verbose=verbose,
            )
        t0 = perf_counter() - t0
        t0 = perf_counter()
        self.impurity_orbitals = impurity_orbitals
        self.bath_states = bath_states
        self.spin_flip_dj = spin_flip_dj
        self.verbose = verbose
        self.debug = debug
        self.comm = comm
<<<<<<< HEAD
        self.num_spin_orbitals = num_spin_orbitals
=======
        self.num_spin_orbitals = sum(
            impurity_orbitals[i] + valence_baths[i] + conduction_baths[i] for i in impurity_orbitals
        )
        self.local_basis = []
>>>>>>> b5ffcaa2
        self.restrictions = restrictions
        self.type = type(psr.int2bytes(0, self.num_spin_orbitals))
        self.n_bytes = int(ceil(self.num_spin_orbitals / 8))
        self.truncation_threshold = truncation_threshold
        self.is_distributed = comm is not None
        t0 = perf_counter() - t0
        t0 = perf_counter()
        if comm is not None:
            seed_sequences = None
            if self.comm.rank == 0:
                seed_parent = np.random.SeedSequence()
                seed_sequences = seed_parent.spawn(comm.size)
            seed_sequence = comm.scatter(seed_sequences, root=0)
            self.rng = np.random.default_rng(seed_sequence)
        else:
            self.rng = np.random.default_rng()
        t0 = perf_counter() - t0
        self.tau = tau

        t0 = perf_counter()

        self.state_container = CentralizedStateContainer(
            # self.state_container = DistributedStateContainer(
            initial_basis,
            bytes_per_state=self.n_bytes,
            comm=self.comm,
            verbose=verbose,
        )
        self.offset = self.state_container.offset
        self.size = self.state_container.size
        self.local_indices = self.state_container.local_indices
        self._index_dict = self.state_container._index_dict
        self.index_bounds = self.state_container.index_bounds
        self.state_bounds = self.state_container.state_bounds
        self.local_basis = self.state_container.local_basis

    def alltoall_states(self, send_list: list[list[bytes]], flatten=False):
        return self.state_container.alltoall_states(send_list, flatten)

    def add_states(self, new_states: Iterable[bytes]) -> None:
        """
        Extend the current basis by adding the new_states to it.
        """
        self.state_container.add_states(new_states)
        self.offset = self.state_container.offset
        self.size = self.state_container.size
        self.local_indices = self.state_container.local_indices
        self._index_dict = self.state_container._index_dict
        self.index_bounds = self.state_container.index_bounds
        self.state_bounds = self.state_container.state_bounds
        self.local_basis = self.state_container.local_basis

    def redistribute_psis(self, psis: Iterable[dict]):
        if not self.is_distributed:
            return list(psis)

        res = []
        send_to_rank = [[] for _ in range(self.comm.size)]
        send_states = [[] for _ in range(self.comm.size)]
        send_amps = [[] for _ in range(self.comm.size)]
        n_psis = 0
        for n, psi in enumerate(psis):
            n_psis += 1
            for state, amp in psi.items():
                for r, state_bound in enumerate(self.state_bounds):
                    if state_bound is None or state < state_bound:
                        send_states[r].append(state)
                        send_amps[r].append(amp)
                        send_to_rank[r].append(n)
                        break
        send_counts = np.array([len(send_amps[r]) for r in range(self.comm.size)], dtype=np.int64)
        send_offsets = np.array([sum(send_counts[:r]) for r in range(self.comm.size)], dtype=np.int64)
        receive_counts = np.empty((self.comm.size), dtype=np.int64)
        self.comm.Alltoall(np.array(send_counts, dtype=np.int64), receive_counts)
        receive_offsets = np.array([sum(receive_counts[:r]) for r in range(self.comm.size)], dtype=np.int64)
        received_bytes = bytearray(sum(receive_counts) * self.n_bytes)
        received_amps = np.empty(sum(receive_counts), dtype=np.complex128)
        received_splits = np.empty(sum(receive_counts), dtype=np.int64)

        # numpy arrays of bytes do not play very nicely with MPI, sometimes data corruotion happens.
        # MPI4PYs Ialltoallv does not play nice with bytearrays, the call just freezes.
        # The solution to both these issues is to use bytes for sending and bytearrays for receiving.
        received_bytes = bytearray(sum(receive_counts) * self.n_bytes)
        state_request = self.comm.Ialltoallv(
            (
                bytes(byte for state_list in send_states for state in state_list for byte in state),
                send_counts * self.n_bytes,
                send_offsets * self.n_bytes,
                MPI.BYTE,
            ),
            (received_bytes, receive_counts * self.n_bytes, receive_offsets * self.n_bytes, MPI.BYTE),
        )

        received_amps_arr = np.empty((sum(receive_counts),), dtype=complex)
        amps_request = self.comm.Ialltoallv(
            (
                np.array(
                    [amp for amps in send_amps for amp in amps],
                    dtype=np.complex128,
                ),
                send_counts,
                send_offsets,
                MPI.C_DOUBLE_COMPLEX,
            ),
            (received_amps_arr, receive_counts, receive_offsets, MPI.C_DOUBLE_COMPLEX),
        )
        received_splits_arr = np.empty((sum(receive_counts),), dtype=int)
        splits_request = self.comm.Ialltoallv(
            (
                np.array([split for splits in send_to_rank for split in splits], dtype=np.int64),
                send_counts,
                send_offsets,
                MPI.LONG,
                # MPI.INT64_T,
            ),
            (received_splits_arr, receive_counts, receive_offsets, MPI.LONG),
            # (received_splits_arr, receive_counts, receive_offsets, MPI.INT64_T),
        )

        received_states: list[Iterable[bytes]] = [[] for _ in send_states]
        state_request.Wait()
        received_states = [
            (
                bytes(r_bytes)
                for r_bytes in batched(
                    received_bytes[
                        receive_offsets[r] * self.n_bytes : (receive_offsets[r] + receive_counts[r]) * self.n_bytes
                    ],
                    self.n_bytes,
                )
            )
            for r in range(self.comm.size)
        ]
        amps_request.Wait()
        received_amps: list[Iterable[complex]] = [
            received_amps_arr[receive_offsets[r] : receive_offsets[r] + receive_counts[r]]
            for r in range(self.comm.size)
        ]
        splits_request.Wait()
        received_splits: list[Iterable[int]] = [
            received_splits_arr[receive_offsets[r] : receive_offsets[r] + receive_counts[r]]
            for r in range(self.comm.size)
        ]
        res = [{} for _ in range(n_psis)]
        for n, state, amp in zip(
            itertools.chain.from_iterable(received_splits),
            itertools.chain.from_iterable(received_states),
            itertools.chain.from_iterable(received_amps),
        ):
            res[n][state] = amp + res[n].get(state, 0)
        return res

    def _generate_spin_flipped_determinants(self, determinants):
        valence_baths, conduction_baths = self.bath_states
        n_dn_op = {
            (((l, 0, ml), "c"), ((l, 0, ml), "a")): 1.0
            for l in self.ls
            for ml in range(-l, l + 1)
            # (((2, 0, -2), "c"), ((2, 0, -2), "a")): 1.0,
            # (((2, 0, -1), "c"), ((2, 0, -1), "a")): 1.0,
            # (((2, 0, 0), "c"), ((2, 0, 0), "a")): 1.0,
            # (((2, 0, 1), "c"), ((2, 0, 1), "a")): 1.0,
            # (((2, 0, 2), "c"), ((2, 0, 2), "a")): 1.0,
        }
        n_dn_iop = c2i_op(
            {l: valence_baths[l] + conduction_baths[l] for l in valence_baths},
            n_dn_op,
        )
        n_up_op = {
            (((l, 1, ml), "c"), ((l, 1, ml), "a")): 1.0
            for l in self.ls
            for ml in range(-l, l + 1)
            # (((2, 1, -2), "c"), ((2, 1, -2), "a")): 1.0,
            # (((2, 1, -1), "c"), ((2, 1, -1), "a")): 1.0,
            # (((2, 1, 0), "c"), ((2, 1, 0), "a")): 1.0,
            # (((2, 1, 1), "c"), ((2, 1, 1), "a")): 1.0,
            # (((2, 1, 2), "c"), ((2, 1, 2), "a")): 1.0,
        }
        n_up_iop = c2i_op(
            {l: valence_baths[l] + conduction_baths[l] for l in valence_baths},
            n_up_op,
        )
        spin_flip = set()
        for det in determinants:
            n_dn = int(applyOp(self.num_spin_orbitals, n_dn_iop, {det: 1}).get(det, 0))
            n_up = int(applyOp(self.num_spin_orbitals, n_up_iop, {det: 1}).get(det, 0))
            spin_flip.add(det)
            to_flip = {det}
            for l in self.ls:
                for ml in range(-l, l + 1):
                    spin_flip_op = {
                        (((l, 1, ml), "c"), ((l, 0, ml), "a")): 1.0,
                        (((l, 0, ml), "c"), ((l, 1, ml), "a")): 1.0,
                    }
                    spin_flip_iop = c2i_op(
                        {l: valence_baths[l] + conduction_baths[l] for l in valence_baths},
                        spin_flip_op,
                    )
                    for state in list(to_flip):
                        flipped = applyOp(self.num_spin_orbitals, spin_flip_iop, {state: 1})
                        to_flip.update(flipped.keys())
                        if len(flipped) == 0:
                            continue
                        flipped_state = list(flipped.keys())[0]
                        new_n_dn = int(
                            applyOp(self.num_spin_orbitals, n_dn_iop, {flipped_state: 1}).get(flipped_state, 0)
                        )
                        new_n_up = int(
                            applyOp(self.num_spin_orbitals, n_up_iop, {flipped_state: 1}).get(flipped_state, 0)
                        )
                        if (new_n_dn == n_dn and new_n_up == n_up) or (new_n_dn == n_up and new_n_up == n_dn):
                            spin_flip.update(flipped.keys())
                    # spin_flip.update(flipped.keys())

        # for state in spin_flip.copy():
        #     new_bits = psr.bytes2bitarray(state, self.num_spin_orbitals)
        #     for bath_occ in itertools.permutations(new_bits[10:]):
        #         new_bits[10:] = psr.str2bitarray(''.join(f'{bit}' for bit in bath_occ))
        #         spin_flip.add(psr.bitarray2bytes(new_bits))

        return spin_flip

    def expand(self, op, op_dict=None, dense_cutoff=None, slaterWeightMin=0):
        old_size = self.size - 1
        t0 = perf_counter()
        t_apply = 0
        t_filter = 0
        t_add = 0
        t_keys = 0
        # states_to_check = set(self.local_basis)
        new_states = set()
        # checked_states = set()
        while old_size != self.size and self.size < self.truncation_threshold:
            # while len(states_to_check) > 0:
            # checked_states |= states_to_check
            # for state in states_to_check:
            for state in self.local_basis:
                t_tmp = perf_counter()
                res = applyOp(
                    self.num_spin_orbitals,
                    op,
                    {state: 1},
                    restrictions=self.restrictions,
                    slaterWeightMin=slaterWeightMin,
                    opResult=op_dict,
                )
                t_apply += perf_counter() - t_tmp
                t_tmp = perf_counter()
                new_states |= set(res.keys())  #  - set(self.local_basis)
                t_keys += perf_counter() - t_tmp
                # if a state appears in op_dict it means it has already been evaluted
            t_tmp = perf_counter()
            filtered_states = new_states
            t_filter += perf_counter() - t_tmp
            if self.spin_flip_dj:
                filtered_states = self._generate_spin_flipped_determinants(filtered_states)
            t_tmp = perf_counter()
            old_size = self.size
            self.add_states(filtered_states)
            t_add += perf_counter() - t_tmp
        if self.verbose:
            print(f"After expansion, the basis contains {self.size} elements.")
        op_dict = self.build_operator_dict(op, op_dict=op_dict)
        return op_dict

    def index(self, val):
        return self.state_container.index(val)

    def __getitem__(self, key) -> Iterable:
        return self.state_container[key]

    def __len__(self):
        return self.state_container.size

    def __contains__(self, item):
        return item in self.state_container

    def contains(self, item) -> Iterable[bool]:
        return self.state_container.contains(item)

    def __iter__(self):
        for state in self.state_container:
            yield state

    def copy(self):
        return Basis(
            impurity_orbitals=self.impurity_orbitals,
            valence_baths=self.bath_states[0],
            conduction_baths=self.bath_states[1],
            initial_basis=self.local_basis,
            restrictions=self.restrictions,
            spin_flip_dj=self.spin_flip_dj,
            comm=self.comm,
            truncation_threshold=self.truncation_threshold,
            verbose=self.verbose,
        )

    def clear(self):
        self.state_container.clear()
        self.add_states([])

    def build_vector(self, psis: list[dict], root: Optional[int] = None) -> np.ndarray:
        v_local = np.zeros((len(psis), self.size), dtype=complex)
        v = np.empty_like(v_local)
        psis = self.redistribute_psis(psis)
        # row_states_in_basis: list[bytes] = []
        row_dict = self._index_dict
        for row, psi in enumerate(psis):
            for state, val in psi.items():
                if state not in row_dict:
                    continue
                v_local[row, row_dict[state]] = val

        if self.is_distributed and root is None:
            self.comm.Allreduce(v_local, v, op=MPI.SUM)
        elif self.is_distributed:
            self.comm.Reduce(v_local, v, op=MPI.SUM, root=root)
        else:
            v = v_local
        return v

    def build_distributed_vector(self, psis: list[dict], dtype=complex) -> np.ndarray:
        v = np.zeros((len(psis), len(self.local_basis)), dtype=dtype, order="C")
        psis_new = self.redistribute_psis(psis)
        for row, psi in enumerate(psis_new):
            for state in psi:
                if state not in self._index_dict:
                    continue
                v[row, self._index_dict[state] - self.offset] = psi[state]
        return v

    def build_state(self, vs: Union[list[np.ndarray], np.ndarray], slaterWeightMin=0) -> list[dict]:
        if isinstance(vs, np.matrix):
            vs = vs.A
        if isinstance(vs, np.ndarray) and len(vs.shape) == 1:
            vs = vs.reshape((1, vs.shape[0]))
        if isinstance(vs, list):
            vs = np.array(vs)
        res = [{} for _ in range(vs.shape[0])]
        for row, i in itertools.product(range(vs.shape[0]), self.local_indices):
            psi = res[row]
            if abs(vs[row, i]) ** 2 > slaterWeightMin:
                psi[self.local_basis[i - self.offset]] = vs[row, i]
        return res

    def build_operator_dict(self, op, op_dict=None, slaterWeightMin=0):
        """
        Express the operator, op, in the current basis. Do not expand the basis.
        Return a dict containing the results of applying op to the different basis states
        """
        if op_dict is None:
            op_dict = {}

        for state in self.local_basis:
            _ = applyOp(
                self.num_spin_orbitals,
                op,
                {state: 1},
                restrictions=self.restrictions,
                slaterWeightMin=slaterWeightMin,
                opResult=op_dict,
            )
        # op_dict.clear()
        # op_dict.update(new_op_dict)
        # return {state: op_dict[state] for state in self.local_basis}
        return op_dict

    def build_dense_matrix(self, op, op_dict=None, distribute=True):
        """
        Get the operator as a dense matrix in the current basis.
        by default the dense matrix is distributed to all ranks.
        """
        h_local = self.build_sparse_matrix(op, op_dict)
        local_dok = h_local.todok()
        if self.is_distributed:
            reduced_dok = self.comm.reduce(local_dok, op=MPI.SUM, root=0)
            if self.comm.rank == 0:
                h = reduced_dok.todense()
            h = self.comm.bcast(h if self.comm.rank == 0 else None, root=0)
        else:
            h = h_local.todense()
        return h

    def build_sparse_matrix(self, op, op_dict: Optional[dict[bytes, dict[bytes, complex]]] = None):
        """
        Get the operator as a sparse matrix in the current basis.
        The sparse matrix is distributed over all ranks.
        """
        # if "PETSc" in sys.modules:
        #     return self._build_PETSc_matrix(op, op_dict)

        op_dict = self.build_operator_dict(op, op_dict)
        rows: list[int] = []
        columns: list[int] = []
        values: list[complex] = []
        if not self.is_distributed:
            for column in self.local_basis:
                for row in op_dict[column]:
                    if row not in self._index_dict:
                        continue
                    columns.append(self._index_dict[column])
                    rows.append(self._index_dict[row])
                    values.append(op_dict[column][row])
        else:
            rows_in_basis: set[bytes] = {row for column in self.local_basis for row in op_dict[column].keys()}
            row_dict = {
                state: index
                for state, index in zip(rows_in_basis, self.state_container._index_sequence(rows_in_basis))
                if index != self.size
            }

            for column in self.local_basis:
                for row in op_dict[column]:
                    if row not in row_dict:
                        continue
                    columns.append(self._index_dict[column])
                    rows.append(row_dict[row])
                    values.append(op_dict[column][row])
            if self.debug and len(rows) > 0:
                print(f"{self.size=} {max(rows)=}", flush=True)
        return sp.sparse.csc_matrix((values, (rows, columns)), shape=(self.size, self.size), dtype=complex)

    def _build_PETSc_matrix(self, op, op_dict=None):
        """
        Get the operator as a sparse matrix in the current basis.
        The sparse matrix is distributed over all ranks.
        """

        M = PETSc.Mat().create(comm=self.comm)
        M.setSizes([self.size, self.size])

        expanded_op_dict = self.build_operator_dict(op, op_dict)
        columns = []
        rows = []
        values = []
        for column in expanded_op_dict:
            for row in expanded_op_dict[column]:
                columns.append(column)
                rows.append(row)
                values.append(expanded_op_dict[column][row])
        columns = self.index(columns)
        rows = self.index(rows)
        M.setUp()
        for i, j, val in zip(rows, columns, values):
            M[i, j] = val
        M.assemble()
        return M


class CIPSI_Basis(Basis):
    def __init__(
        self,
        impurity_orbitals,
        valence_baths=None,
        conduction_baths=None,
        delta_valence_occ=None,
        delta_conduction_occ=None,
        delta_impurity_occ=None,
        nominal_impurity_occ=None,
        initial_basis=None,
        restrictions=None,
        truncation_threshold=np.inf,
        spin_flip_dj=False,
        verbose=False,
        H=None,
        tau=0,
        comm=None,
    ):
        assert valence_baths is not None
        assert conduction_baths is not None
        bath_states = (valence_baths, conduction_baths)
        if initial_basis is None:
            assert nominal_impurity_occ is not None
            initial_basis, num_spin_orbitals = self._get_initial_basis(
                impurity_orbitals,
                valence_baths,
                conduction_baths,
                delta_valence_occ,
                delta_conduction_occ,
                delta_impurity_occ,
                nominal_impurity_occ,
                verbose,
            )
        super(CIPSI_Basis, self).__init__(
            impurity_orbitals=impurity_orbitals,
            valence_baths=bath_states[0],
            conduction_baths=bath_states[1],
            initial_basis=initial_basis,
            restrictions=restrictions,
            truncation_threshold=truncation_threshold,
            spin_flip_dj=spin_flip_dj,
            tau=tau,
            verbose=verbose,
            comm=comm,
        )

        if self.size > self.truncation_threshold and H is not None:
            if self.verbose:
                print("Truncating basis!")
            H_sparse = self.build_sparse_matrix(H)
            e_ref, psi_ref = eigensystem_new(
                H_sparse,
                e_max=1e-12,
                k=sum(2 * (2 * l + 1) for l in self.ls),
                eigenValueTol=0,
                verbose=self.verbose,
            )
            self.truncate(self.build_state(psi_ref))

    def truncate(self, psis):
        self.local_basis.clear()
        basis_states = {state for psi in psis for state in psi}
        coefficients = np.empty(
            (
                len(
                    basis_states,
                )
            )
        )
        for i, state in enumerate(basis_states):
            coefficients[i] = np.max([abs(psi[state]) for psi in psis if state in psi])
        sort_order = np.argsort(coefficients)[::-1]
        new_basis = []
        for i in range(self.truncation_threshold):
            new_basis.append(list(basis_states)[sort_order[i]])
        self.add_states(new_basis)

    def _calc_de2(self, Djs: Basis, H: dict, H_dict: dict, Hpsi_ref: dict, e_ref: float, slaterWeightMin: float = 0):
        """
        calculate second variational energy contribution of the Slater determinants in states.
        """

        overlaps = np.empty((len(Djs.local_basis)), dtype=complex)
        e_Dj = np.empty((len(Djs.local_basis)), dtype=float)
        for j, (Dj, overlap) in enumerate((d, Hpsi_ref[d]) for d in Djs.local_basis):
            overlaps[j] = overlap
            HDj = applyOp(
                self.num_spin_orbitals,
                H,
                {Dj: 1},
                restrictions=self.restrictions,
                slaterWeightMin=slaterWeightMin,
                opResult=H_dict,
            )
            # <Dj|H|Dj>
            e_Dj[j] = np.real(HDj.get(Dj, 0))
        de = e_ref - e_Dj
        de[np.abs(de) < np.finfo(float).eps] = np.finfo(float).eps

        # <Dj|H|Psi_ref>^2 / (E_ref - <Dj|H|Dj>)
        return np.square(np.abs(overlaps)) / de

    def determine_new_Dj(self, e_ref, psi_ref, H, H_dict, de2_min, return_Hpsi_ref=False):
        new_Dj = set()
        Hpsi_ref = []
        for e_i, psi_i in zip(e_ref, psi_ref):
            Hpsi_i = applyOp(
                self.num_spin_orbitals,
                H,
                psi_i,
                restrictions=self.restrictions,
                opResult=H_dict,
            )
            Dj_candidates = Hpsi_i.keys()
            Dj_basis_mask = (not x for x in self.contains(Dj_candidates))
            Dj_basis = Basis(
                impurity_orbitals=self.impurity_orbitals,
                valence_baths=self.bath_states[0],
                conduction_baths=self.bath_states[1],
                initial_basis=itertools.compress(Dj_candidates, Dj_basis_mask),
                restrictions=None,
                comm=self.comm,
                verbose=False,
            )
            Hpsi_i = Dj_basis.redistribute_psis([Hpsi_i])[0]
            de2 = self._calc_de2(Dj_basis, H, H_dict, Hpsi_i, e_i)
            de2_mask = np.abs(de2) >= de2_min
            Dji = {Dj_basis.local_basis[i] for i, mask in enumerate(de2_mask) if mask}
            new_Dj |= Dji
            Hpsi_ref.append(Hpsi_i)
        if return_Hpsi_ref:
            return new_Dj, Hpsi_ref
        return new_Dj

    def expand(self, H, H_dict=None, de2_min=1e-10, dense_cutoff=1e3, slaterWeightMin=0):
        """
        Use the CIPSI method to expand the basis. Keep adding Slater determinants until the CIPSI energy is converged.
        """
        t0 = perf_counter()
        t_build_dict = 0
        t_build_mat = 0
        t_build_vec = 0
        t_build_state = 0
        t_eigen = 0
        t_Dj = 0
        t_add = 0
        psi_ref = None
        converge_count = 0
        de0_max = max(1e-6, -self.tau * np.log(1e-4))
        psi_ref = None
        t_tmp = perf_counter()
        H_dict = self.build_operator_dict(H, H_dict)
        t_build_dict += perf_counter() - t_tmp
        while converge_count < 1:
            t_tmp = perf_counter()
            H_mat = (
                self.build_sparse_matrix(H, op_dict=H_dict)
                if self.size > dense_cutoff
                else self.build_dense_matrix(H, op_dict=H_dict)
            )
            t_build_mat += perf_counter() - t_tmp
            t_tmp = perf_counter()
            if psi_ref is not None:
                v0 = self.build_vector(psi_ref).T
            else:
                v0 = None
            t_build_vec += perf_counter() - t_tmp
            t_tmp = perf_counter()
            e_ref, psi_ref_dense = eigensystem_new(
                H_mat,
                e_max=de0_max,
                k=len(psi_ref) + 1 if psi_ref is not None else 2,
                v0=v0,
                eigenValueTol=de2_min,
            )
            t_eigen += perf_counter() - t_tmp
            t_tmp = perf_counter()
            psi_ref = self.build_state(psi_ref_dense.T)
            t_build_state += perf_counter() - t_tmp
            t_tmp = perf_counter()
            new_Dj = self.determine_new_Dj(e_ref, psi_ref, H, H_dict, de2_min)
            t_Dj += perf_counter() - t_tmp
            old_size = self.size
            if self.spin_flip_dj:
                new_Dj = self._generate_spin_flipped_determinants(new_Dj)
            t_tmp = perf_counter()
            self.add_states(new_Dj)
            t_add += perf_counter() - t_tmp

            if old_size == self.size:
                converge_count += 1
            else:
                converge_count = 0

        # print(f"CIPSI_Basis.expand took {perf_counter() - t0} seconds.")
        # print(f"===> building matrix took {t_build_mat} secondsds.")
        # print(f"===> building vector took {t_build_vec} secondsds.")
        # print(f"===> building state took {t_build_state} secondsds.")
        # print(f"===> finding eigenstates took {t_eigen} secondsds.")
        # print(f"===> determining new Djs took {t_Dj} seconds.")
        # print(f"===> add states took {t_add} seconds.")
        if self.verbose:
            print(f"After expansion, the basis contains {self.size} elements.")

        if self.size > self.truncation_threshold:
            H_sparse = self.build_sparse_matrix(H, op_dict=H_dict)
            e_ref, psi_ref = eigensystem_new(
                H_sparse,
                e_max=de0_max,
                k=sum(2 * (2 * l + 1) for l in self.ls),
            )
            self.truncate(self.build_state(psi_ref))
            if self.verbose:
                print(f"----->After truncation, the basis contains {self.size} elements.")
        t_tmp = perf_counter()
        H_dict = self.build_operator_dict(H, op_dict=H_dict)
        t_build_dict += perf_counter() - t_tmp
        # print(f"Building operator took {t_build_dict} seconds.")
        return H_dict

    def expand_at(self, w, psi_ref, H, H_dict=None, de2_min=1e-3):
        old_size = self.size - 1
        while old_size != self.size:
            # Hpsi_ref = [[] for _ in psi_ref]
            # for i, psi in enumerate(psi_ref):
            #     Hpsi_ref[i] = applyOp(
            #         self.num_spin_orbitals,
            #         H,
            #         psi,
            #         restrictions=self.restrictions,
            #         opResult=H_dict,
            #     )
            new_Dj, Hpsi_ref = self.determine_new_Dj(
                [w] * len(psi_ref), psi_ref, H, H_dict, de2_min, return_Hpsi_ref=True
            )

            old_size = self.size
            # self.local_basis.clear()
            self.add_states(new_Dj)

            Hpsi_keys = set(state for psi in Hpsi_ref for state in psi)
            mask = list(self.contains(Hpsi_keys))
            psi_ref = [
                {state: psi[state] for state in itertools.compress(Hpsi_keys, mask) if state in psi} for psi in Hpsi_ref
            ]
            local_N2s = np.array([norm2(psi) for psi in psi_ref], dtype=float)
            N2s = np.empty_like(local_N2s)
            self.comm.Allreduce(local_N2s, N2s, op=MPI.SUM)
            psi_ref = [{state: psi[state] / np.sqrt(N2s[i]) for state in psi} for i, psi in enumerate(psi_ref)]

        if self.verbose:
            print(f"After expansion, the basis contains {self.size} elements.")
        return self.build_operator_dict(H, op_dict=H_dict)

    def copy(self):
        new_basis = CIPSI_Basis(
            impurity_orbitals=self.impurity_orbitals,
            valence_baths=self.bath_states[0],
            conduction_baths=self.bath_states[1],
            initial_basis=self.local_basis,
            restrictions=self.restrictions,
            comm=self.comm,
            truncation_threshold=self.truncation_threshold,
            spin_flip_dj=self.spin_flip_dj,
            tau=self.tau,
            verbose=self.verbose,
        )
        return new_basis<|MERGE_RESOLUTION|>--- conflicted
+++ resolved
@@ -323,14 +323,9 @@
         self.verbose = verbose
         self.debug = debug
         self.comm = comm
-<<<<<<< HEAD
-        self.num_spin_orbitals = num_spin_orbitals
-=======
         self.num_spin_orbitals = sum(
             impurity_orbitals[i] + valence_baths[i] + conduction_baths[i] for i in impurity_orbitals
         )
-        self.local_basis = []
->>>>>>> b5ffcaa2
         self.restrictions = restrictions
         self.type = type(psr.int2bytes(0, self.num_spin_orbitals))
         self.n_bytes = int(ceil(self.num_spin_orbitals / 8))
