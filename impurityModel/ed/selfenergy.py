from collections import OrderedDict
import itertools
import time
import argparse

import h5py as h5
from mpi4py import MPI
import numpy as np
import scipy as sp
from impurityModel.ed.get_spectra import get_noninteracting_hamiltonian_operator
from impurityModel.ed import finite
from impurityModel.ed.average import thermal_average_scale_indep
from impurityModel.ed.manybody_basis import CIPSI_Basis
import impurityModel.ed.product_state_representation as psr

from impurityModel.ed.greens_function import get_Greens_function, save_Greens_function

EV_TO_RY = 1 / 13.605693122994


class UnphysicalSelfenergyError(Exception):
    """
    Excpetion signalling an unphysical self-energy, i.e. the imaginary part is positive for some frequencies.
    """


class UnphysicalGreensFunctionError(Exception):
    """
    Excpetion signalling an unphysical Greens function, i.e. the imaginary part is positive for some frequencies.
    """


def fixed_peak_dc(h0_op, dc_struct, rank, verbose, dense_cutoff):
    N0 = dc_struct.nominal_occ
    delta_impurity_occ, delta_valence_occ, delta_conduction_occ = dc_struct.delta_occ
    peak_position = max(dc_struct.peak_position, 4 * dc_struct.tau)
    num_valence_bath_states, num_conduction_bath_states = dc_struct.bath_states
    sum_bath_states = {l: num_valence_bath_states[l] + num_conduction_bath_states[l] for l in num_valence_bath_states}
    u = finite.getUop_from_rspt_u4(dc_struct.u4)
    dc_trial = dc_struct.dc_guess
    # dc_trial = np.identity(dc_struct.dc_guess.shape[0], dtype=complex)

    Np = ({l: N0[0][l] + 1 for l in N0[0]}, N0[1], N0[2])
    Nm = ({l: N0[0][l] - 1 for l in N0[0]}, N0[1], N0[2])
    if peak_position >= 0:
        basis_upper = CIPSI_Basis(
            impurity_orbitals=dc_struct.impurity_orbitals,
            valence_baths=num_valence_bath_states,
            conduction_baths=num_conduction_bath_states,
            delta_valence_occ=delta_valence_occ,
            delta_conduction_occ=delta_conduction_occ,
            delta_impurity_occ=delta_impurity_occ,
            nominal_impurity_occ=Np[0],
            truncation_threshold=1e9,
            verbose=verbose,
            comm=MPI.COMM_WORLD,
            spin_flip_dj=dc_struct.spin_flip_dj,
        )
        basis_lower = CIPSI_Basis(
            impurity_orbitals=dc_struct.impurity_orbitals,
            valence_baths=num_valence_bath_states,
            conduction_baths=num_conduction_bath_states,
            delta_valence_occ=delta_valence_occ,
            delta_conduction_occ=delta_conduction_occ,
            delta_impurity_occ=delta_impurity_occ,
            nominal_impurity_occ=N0[0],
            truncation_threshold=1e9,
            verbose=verbose,
            comm=MPI.COMM_WORLD,
            spin_flip_dj=dc_struct.spin_flip_dj,
        )
    else:
        basis_upper = CIPSI_Basis(
            impurity_orbitals=dc_struct.impurity_orbitals,
            valence_baths=num_valence_bath_states,
            conduction_baths=num_conduction_bath_states,
            delta_valence_occ=delta_valence_occ,
            delta_conduction_occ=delta_conduction_occ,
            delta_impurity_occ=delta_impurity_occ,
            nominal_impurity_occ=N0[0],
            truncation_threshold=1e9,
            verbose=verbose,
            comm=MPI.COMM_WORLD,
            spin_flip_dj=dc_struct.spin_flip_dj,
        )
        basis_lower = CIPSI_Basis(
            impurity_orbitals=dc_struct.impurity_orbitals,
            valence_baths=num_valence_bath_states,
            conduction_baths=num_conduction_bath_states,
            delta_valence_occ=delta_valence_occ,
            delta_conduction_occ=delta_conduction_occ,
            delta_impurity_occ=delta_impurity_occ,
            nominal_impurity_occ=Nm[0],
            truncation_threshold=1e9,
            verbose=verbose,
            comm=MPI.COMM_WORLD,
            spin_flip_dj=dc_struct.spin_flip_dj,
        )
    h_op_i = finite.addOps([h0_op, u])
    # h_op_i = finite.c2i_op(sum_bath_states, h_op_c)
    # h_dict = basis_upper.expand(h_op_i, dense_cutoff=dense_cutoff, de2_min=1e-6)
    # h_dict = basis_lower.expand(h_op_i, dense_cutoff=dense_cutoff, de2_min=1e-6)

    def F(dc_fac):
        dc = dc_fac * dc_trial
        bu = basis_upper.copy()
        bl = basis_lower.copy()
        dc_op_i = {
            ((i, "c"), (j, "a")): -dc[i, j] + 0j
            for i in range(dc_trial.shape[0])
            for j in range(dc_trial.shape[1])
            if abs(dc_trial[i, j]) > 0
        }
        h_op = finite.addOps([h_op_i, dc_op_i])
        h_dict = bu.expand(h_op, dense_cutoff=dense_cutoff, de2_min=1e-6)
        h = bu.build_sparse_matrix(h_op, {}) if bu.size > dense_cutoff else bu.build_dense_matrix(h_op, h_dict)
        e_upper, psi_upper = finite.eigensystem_new(
            h,
            e_max=0,
            k=1,
            eigenValueTol=0,
            return_eigvecs=True,
        )
        h_dict = bl.expand(h_op, dense_cutoff=dense_cutoff, de2_min=1e-6)
        h = bl.build_sparse_matrix(h_op, {}) if bl.size > dense_cutoff else bl.build_dense_matrix(h_op, h_dict)
        e_lower, psi_lower = finite.eigensystem_new(
            h,
            e_max=0,
            k=1,
            eigenValueTol=0,
            return_eigvecs=True,
        )
        psi_lower_local = bl.build_state(psi_lower[:, 0].T)[0]
        psi_upper_local = bu.build_state(psi_upper[:, 0].T)[0]
        psi_lowers = bl.comm.allgather(psi_lower_local)
        psi_uppers = bu.comm.allgather(psi_upper_local)
        psi_lower = {}
        psi_upper = {}
        for psi_lower_local, psi_upper_local in zip(psi_lowers, psi_uppers):
            for state in psi_lower_local:
                psi_lower[state] = psi_lower_local[state] + psi_lower.get(state, 0)
            for state in psi_upper_local:
                psi_upper[state] = psi_upper_local[state] + psi_upper.get(state, 0)
        rho_lower = finite.build_impurity_density_matrix(
            sum(no for no in bl.impurity_orbitals.values()), sum(nb for nb in sum_bath_states.values()), psi_lower
        )
        rho_upper = finite.build_impurity_density_matrix(
            sum(no for no in bu.impurity_orbitals.values()), sum(nb for nb in sum_bath_states.values()), psi_upper
        )
        avg_dc_lower = np.real(np.trace(rho_lower @ dc))
        avg_dc_upper = np.real(np.trace(rho_upper @ dc))
        if abs(avg_dc_upper - avg_dc_lower) < min(dc_struct.tau, 1e-2):
            return dc_trial
        return (e_upper[0] - e_lower[0] - peak_position) / (avg_dc_upper - avg_dc_lower)
        # return (e_upper[0] - e_lower[0] - peak_position + avg_dc_upper - avg_dc_lower) / (avg_dc_upper - avg_dc_lower)

    # res = sp.optimize.root_scalar(F, x0=1)
    # dc_fac = res.root
    dc_fac = sp.optimize.newton(F, x0=1)
    # dc_fac = 1
    # for _ in range(5):
    #     dc_fac += F(dc_fac)
    if verbose:
        print(f"Peak position {dc_struct.peak_position}")
        print(f"DC guess {dc_struct.dc_guess}")
        print(f"dc found : {dc_fac*dc_trial}")

    return dc_fac * dc_trial


def matrix_print(matrix: np.ndarray, label: str = None) -> None:
    """
    Pretty print the matrix, with optional label.
    """
    ms = "\n".join([" ".join([f"{np.real(val): .4f}{np.imag(val):+.4f}j" for val in row]) for row in matrix])
    if label is not None:
        print(label)
    print(ms)


def calc_occ_e(
    h_op, N0, N_imp, N_val, N_con, delta_imp, delta_val, delta_con, spin_flip_dj, dense_cutoff, comm, verbose
):
    basis = CIPSI_Basis(
        impurity_orbitals=N_imp,
        H=h_op,
        valence_baths=N_val,
        conduction_baths=N_con,
        delta_impurity_occ=delta_imp,
        delta_valence_occ=delta_val,
        delta_conduction_occ=delta_con,
        nominal_impurity_occ=N0,
        truncation_threshold=1e9,
        verbose=verbose,
        spin_flip_dj=spin_flip_dj,
        comm=comm,
    )
    h_dict = basis.expand(h_op, dense_cutoff=dense_cutoff, de2_min=1e-4)
    h = basis.build_sparse_matrix(h_op, h_dict) if basis.size > dense_cutoff else basis.build_dense_matrix(h_op, h_dict)

    e_trial = finite.eigensystem_new(
        h,
        e_max=0,
        k=5,
        eigenValueTol=0,
        return_eigvecs=False,
    )
    return e_trial[0], basis, h_dict


def find_gs(h_op, N0, delta_occ, bath_states, num_impurity_orbitals, rank, verbose, dense_cutoff, spin_flip_dj, comm):
    """
    Find the occupation corresponding to the lowest energy, compare N0 - 1, N0 and N0 + 1
    Returns:
    gs_impurity_occ, dict: Impurity occupation corresponding to the lowest energy.
    basis_gs, ManybodyBasis: Initial basis for the ground state
    h_dict_gs, dict: Memoized states for the hamiltonian operator.
    """
    delta_imp_occ, delta_val_occ, delta_con_occ = delta_occ
    num_val_baths, num_cond_baths = bath_states
    e_gs = np.inf
    basis_gs = None
    gs_impurity_occ = None
    for dN in [0, -1, 1]:
        e_trial, basis, h_dict = calc_occ_e(
            h_op,
            {i: N0[0][i] + dN for i in N0[0]},
            num_impurity_orbitals,
            num_val_baths,
            num_cond_baths,
            delta_imp_occ,
            delta_val_occ,
            delta_con_occ,
            spin_flip_dj,
            dense_cutoff,
            comm=comm,
            verbose=False,
        )
<<<<<<< HEAD
        if verbose:
            print(f"Before expansion basis contains {basis.size} elements")
        h_dict = basis.expand(h_op, dense_cutoff=dense_cutoff, de2_min=1e-6)
        h = (
            basis.build_PETSc_matrix(h_op, h_dict)
            # basis.build_sparse_matrix(h_op, h_dict)
            if basis.size > dense_cutoff
            else basis.build_dense_matrix(h_op, h_dict)
        )

        e_trial = finite.eigensystem_new(
            h,
            e_max=0,
            k=1,
            eigenValueTol=1e-6,
            return_eigvecs=False,
        )
        energies.append(e_trial[0])
        if e_trial[0] < e_gs:
            e_gs = e_trial[0]
            basis_gs = basis.copy()
=======
        if e_trial < e_gs:
            e_gs = e_trial
            basis_gs = basis
>>>>>>> b86ca4cc
            h_dict_gs = h_dict
            dN_gs = dN
            gs_impurity_occ = {i: N0[0][i] + dN for i in N0[0]}
    while dN_gs != 0:
        e_trial, basis, h_dict = calc_occ_e(
            h_op,
            {i: gs_impurity_occ[i] + dN_gs for i in gs_impurity_occ},
            num_impurity_orbitals,
            num_val_baths,
            num_cond_baths,
            delta_imp_occ,
            delta_val_occ,
            delta_con_occ,
            spin_flip_dj,
            dense_cutoff,
            comm=comm,
            verbose=False,
        )
        if e_trial >= e_gs:
            break
        e_gs = e_trial
        basis_gs = basis
        h_dict_gs = h_dict
        gs_impurity_occ = {i: gs_impurity_occ[i] + dN_gs for i in gs_impurity_occ}
    if verbose:
        print(f"Nominal GS occupation; impurity: {gs_impurity_occ}, valence: {N0[1]}, conduction: {N0[2]}")
    return (gs_impurity_occ, N0[1], N0[2]), basis_gs, h_dict_gs


def run(cluster, h0, iw, w, delta, tau, verbosity, reort, dense_cutoff, comm):
    """
    cluster     -- The impmod_cluster object containing loads of data.
    h0          -- Non-interacting hamiltonian.
    iw          -- Matsubara frequency mesh.
    w           -- Real frequency mesh.
    delta       -- Real frequency quantities are evaluated a frequency w_n + =j*delta
    tau         -- Temperature (in units of energy, i.e., tau = k_B*T)
    verbosity   -- How much output should be produced?
                   0 - quiet, very little output generated. (default)
                   1 - loud, detailed output generated
                   2 - SCREAM, insanely detailed output generated
    """
    cluster.sig[:, :, :] = 0
    cluster.sig_real[:, :, :] = 0
    cluster.sig_static[:, :] = 0

    sigma, sigma_real, cluster.sig_static[:, :] = calc_selfenergy(
        h0,
        cluster.u4,
        iw,
        w,
        delta,
        cluster.nominal_occ,
        cluster.delta_occ,
        cluster.bath_states,
        tau,
        verbosity,
        blocks=[cluster.blocks[i] for i in cluster.inequivalent_blocks],
        rot_to_spherical=np.conj(cluster.corr_to_cf.T) @ cluster.corr_to_spherical,
        cluster_label=cluster.label,
        reort=reort,
        dense_cutoff=dense_cutoff,
        spin_flip_dj=cluster.spin_flip_dj,
        comm=comm,
    )

    if comm.rank == 0:
        for inequiv_i, (sig, sig_real) in enumerate(zip(sigma, sigma_real)):
            for block_i in cluster.identical_blocks[inequiv_i]:
                block_idx_matsubara = np.ix_(range(sig.shape[0]), cluster.blocks[block_i], cluster.blocks[block_i])
                cluster.sig[block_idx_matsubara] = sig
                block_idx_real = np.ix_(range(sig_real.shape[0]), cluster.blocks[block_i], cluster.blocks[block_i])
                cluster.sig_real[block_idx_real] = sig_real
            for block_i in cluster.transposed_blocks[inequiv_i]:
                block_idx_matsubara = np.ix_(range(sig.shape[0]), cluster.blocks[block_i], cluster.blocks[block_i])
                cluster.sig[block_idx_matsubara] = np.transpose(sig, (0, 2, 1))
                block_idx_real = np.ix_(range(sig_real.shape[0]), cluster.blocks[block_i], cluster.blocks[block_i])
                cluster.sig_real[block_idx_real] = np.transpose(sig_real, (0, 2, 1))


def calc_selfenergy(
    h0,
    u4,
    iw,
    w,
    delta,
    nominal_occ,
    delta_occ,
    num_bath_states,
    tau,
    verbosity,
    blocks,
    rot_to_spherical,
    cluster_label,
    reort,
    dense_cutoff,
    spin_flip_dj,
    comm,
):
    """
    Calculate the self energy of the impurity.
    """
    # MPI variables
    rank = comm.rank

    n_imp_orbs = rot_to_spherical.shape[0]
    num_val_baths, num_con_baths = num_bath_states
    sum_bath_states = {i: num_val_baths[i] + num_con_baths[i] for i in num_val_baths}

    # construct local, interacting, hamiltonian
    u = finite.getUop_from_rspt_u4(u4)
    h = finite.addOps([h0, u])

    (n0_imp, n0_val, n0_con), basis, h_dict = find_gs(
        h,
        nominal_occ,
        delta_occ,
        num_bath_states,
        {i: n_imp_orbs for i in num_val_baths},
        rank=rank,
        verbose=verbosity,
        dense_cutoff=dense_cutoff,
        spin_flip_dj=spin_flip_dj,
        comm=comm,
    )
    delta_imp_occ, delta_val_occ, delta_con_occ = delta_occ
    restrictions = basis.restrictions

    if restrictions is not None and verbosity >= 2:
        print("Restrictions on occupation")
        for key, res in restrictions.items():
            print(f"---> {key} : {res}")

    energy_cut = -tau * np.log(1e-4)

    basis.tau = tau
    h_dict = basis.expand(h, H_dict=h_dict, dense_cutoff=dense_cutoff, de2_min=1e-12)
    if verbosity >= 1:
        print(f"{len(h)} processes in the Hamiltonian.")
        print(f"#basis states = {len(basis)}")
    if basis.size <= dense_cutoff:
        h_gs = basis.build_dense_matrix(h, h_dict)
    else:
        h_gs = basis.build_sparse_matrix(h, h_dict)
    es, psis_dense = finite.eigensystem_new(
        h_gs,
        e_max=energy_cut,
        k=n_imp_orbs,
        eigenValueTol=0,
    )
    psis = basis.build_state(psis_dense.T, slaterWeightMin=0)
    basis.clear()
    basis.add_states(set(state for psi in psis for state in psi))
    gs_stats = basis.get_state_statistics(psis)
    all_psis = comm.gather(psis)
    local_psis = [{} for _ in psis]
    if rank == 0:
        for psis_r in all_psis:
            for i in range(len(local_psis)):
                for state in psis_r[i]:
                    local_psis[i][state] = psis_r[i][state] + local_psis[i].get(state, 0)
    if verbosity >= 1:
        finite.printThermalExpValues_new(
            {i: n_imp_orbs for i in num_val_baths}, sum_bath_states, es, local_psis, tau, rot_to_spherical
        )
        finite.printExpValues(sum_bath_states, es, local_psis, rot_to_spherical, sum(n_imp_orbs for _ in num_val_baths))
        print("Ground state occupation statistics:")
        for psi_stats in gs_stats:
            print(f"{psi_stats}")

    excited_restrictions = basis.build_excited_restrictions()
    if verbosity >= 1:
        if verbosity >= 2:
            print("Restrictions when calculating the excited states:")
            for indices, occupations in excited_restrictions.items():
                print(f"---> {indices} : {occupations}")
            print()
        print(f"Consider {len(es):d} eigenstates for the spectra \n")
        print("Calculate Interacting Green's function...")

    gs_matsubara, gs_realaxis = get_Greens_function(
        matsubara_mesh=iw,
        omega_mesh=w,
        psis=psis,
        es=es,
        tau=tau,
        basis=basis,
        hOp=h,
        delta=delta,
        blocks=blocks,
        verbose=verbosity >= 2,
        reort=reort,
    )
    if gs_matsubara is not None:
        try:
            for gs in gs_matsubara:
                check_greens_function(gs)
        except UnphysicalGreensFunctionError as err:
            if rank == 0:
                print(f"WARNING! Unphysical Matsubara-axis Greens function:\n\t{err}")
    if gs_realaxis is not None:
        try:
            for gs in gs_realaxis:
                check_greens_function(gs)
        except UnphysicalGreensFunctionError as err:
            if rank == 0:
                print(f"WARNING! Unphysical real-axis Greens function:\n\t{err}")
    if verbosity >= 1:
        print("Calculate self-energy...", flush=True)
    if gs_realaxis is not None:
        sigma_real = get_sigma(
            omega_mesh=w,
            impurity_orbitals=basis.impurity_orbitals,
            nBaths=sum_bath_states,
            gs=gs_realaxis,
            h0op=h0,
            delta=delta,
            clustername=cluster_label,
            blocks=blocks,
        )
        try:
            for sig in sigma_real:
                check_sigma(sig)
        except UnphysicalSelfenergyError as err:
            if rank == 0:
                print(f"WARNING! Unphysical realaxis selfenergy:\n\t{err}")
    else:
        sigma_real = None
    if gs_matsubara is not None:
        sigma = get_sigma(
            omega_mesh=iw,
            impurity_orbitals=basis.impurity_orbitals,
            nBaths=sum_bath_states,
            gs=gs_matsubara,
            h0op=h0,
            delta=0,
            clustername=cluster_label,
            blocks=blocks,
        )
        try:
            for sig in sigma:
                check_sigma(sig)
        except UnphysicalSelfenergyError as err:
            if rank == 0:
                print(f"WARNING! Unphysical Matsubara axis selfenergy:\n\t{err}")
    else:
        sigma = None
    if verbosity >= 1:
        print("Calculating sig_static.")
    if rank == 0:
        sigma_static = get_Sigma_static(basis.impurity_orbitals, sum_bath_states, u4, es, local_psis, tau)
    else:
        sigma_static = 0
    if rank == 0:
        with h5.File("impurityModel_solver.h5", "a") as ar:
            it = 1
            if f"{cluster_label}/last_iteration" in ar:
                it = ar[f"{cluster_label}/last_iteration"][0] + 1
            else:
                ar.create_dataset(f"{cluster_label}/last_iteration", (1,), dtype=int)
            ar[f"{cluster_label}/last_iteration"][0] = it
            group = f"{cluster_label}/it_{it}"
            ar.create_dataset(f"{group}/tau", data=np.array([tau], dtype=float))
            ar.create_dataset(f"{group}/delta", data=np.array([delta], dtype=float))
            ar.create_dataset(f"{group}/gs_vecs", data=psis_dense)
            ar.create_dataset(f"{group}/gs_es", data=es)
            ar.create_dataset(f"{group}/iw", data=iw)
            ar.create_dataset(f"{group}/w", data=w)
            ar.create_dataset(f"{group}/rot_to_spherical", data=rot_to_spherical)
            ar.create_dataset(f"{group}/num_blocks", data=np.array([len(blocks)], dtype=int))
            for block_i, block in enumerate(blocks):
                ar.create_dataset(f"{group}/block_{block_i}/orbs", data=np.array(block, dtype=int))
                ar.create_dataset(f"{group}/block_{block_i}/gs_matsubara", data=gs_matsubara[block_i])
                ar.create_dataset(f"{group}/block_{block_i}/gs_real", data=gs_realaxis[block_i])
                ar.create_dataset(f"{group}/block_{block_i}/sigma_static", data=sigma_static[block_i])
                ar.create_dataset(f"{group}/block_{block_i}/sigma", data=sigma[block_i])
                ar.create_dataset(f"{group}/block_{block_i}/sigma_real", data=sigma_real[block_i])

    return sigma, sigma_real, sigma_static


def check_sigma(sigma: np.ndarray):
    """
    Verify that sigma makes physical sense.
    """
    diagonals = (np.diag(sigma[i, :, :]) for i in range(sigma.shape[0]))
    if np.any(np.imag(diagonals) > 0):
        raise UnphysicalSelfenergyError("Diagonal term has positive imaginary part.")


def check_greens_function(G):
    """
    Verify that G makes physical sense.
    """
    diagonals = (np.diag(G[i, :, :]) for i in range(G.shape[0]))
    if np.any(np.imag(diagonals) > 0):
        raise UnphysicalGreensFunctionError("Diagonal term has positive imaginary part.")


def get_hcorr_v_hbath(h0op, impurity_orbitals, sum_bath_states):
    """
    The matrix form of h0op can be written
      [  hcorr  V^+    ]
      [  V      hbath  ]
    where:
          - hcorr is the Hamiltonian for the correlated, impurity, orbitals.
          - V/V^+ is the hopping between impurity and bath orbitals.
          - hbath is the hamiltonian for the non-interacting, bath, orbitals.
    """
    # h0_i = finite.c2i_op(sum_bath_states, h0op)
    # h0Matrix = finite.iOpToMatrix(sum_bath_states, h0op)

    # n_corr = sum([2 * (2 * l + 1) for l in sum_bath_states.keys()])
    num_spin_orbitals = sum(impurity_orbitals[i] + sum_bath_states[i] for i in impurity_orbitals)
    n_corr = sum(ni for ni in impurity_orbitals.values())
    h0Matrix = np.zeros((num_spin_orbitals, num_spin_orbitals), dtype=complex)
    for ((i, opi), (j, opj)), val in h0op.items():
        if opi == "c" and opj == "a":
            h0Matrix[i, j] = val
        elif opj == "c" and opi == "a":
            if i == j:
                h0Matrix[i, j] = 1 - val
            else:
                h0Matrix[i, j] = -val
    hcorr = h0Matrix[0:n_corr, 0:n_corr]
    v_dagger = h0Matrix[0:n_corr, n_corr:]
    v = h0Matrix[n_corr:, 0:n_corr]
    h_bath = h0Matrix[n_corr:, n_corr:]
    return hcorr, v, v_dagger, h_bath


def hyb(ws, v, hbath, delta):
    """
    Calculate hybridization function from hopping parameters and bath energies.
    """
    n_imp = v.shape[1]
    hyb = np.zeros((n_imp, n_imp, len(ws)), dtype=complex)
    for bi, eb in enumerate(np.diagonal(hbath)):
        hyb += np.outer(np.conj(v[bi]), v[bi])[:, :, np.newaxis] * 1 / (ws + 1j * delta - eb)
    return np.moveaxis(hyb, -1, 0)


def get_sigma(
    omega_mesh,
    impurity_orbitals,
    nBaths,
    gs,
    h0op,
    delta,
    blocks,
    clustername="",
):
    """
    Calculate self-energy from interacting Greens function and local hamiltonian.
    """
    hcorr, v_full, _, hbath = get_hcorr_v_hbath(h0op, impurity_orbitals, nBaths)

    res = []
    for block, g in zip(blocks, gs):
        block_idx = np.ix_(block, block)
        wIs = (omega_mesh + 1j * delta)[:, np.newaxis, np.newaxis] * np.eye(len(block))[np.newaxis, :, :]
        g0_inv = wIs - hcorr[block_idx] - hyb(omega_mesh, v_full[:, block], hbath, delta)
        res.append(g0_inv - np.linalg.inv(g))

    return res


def get_Sigma_static(n_impurity_orbitals, nBaths, U4, es, psis, tau):
    """
    Calculate the static (Hartree-Fock) self-energy.
    """
    n = sum(ni for ni in n_impurity_orbitals.values())
    rhos = [
        finite.build_impurity_density_matrix(
            sum(ni for ni in n_impurity_orbitals.values()), sum(nb for nb in nBaths.values()), psi
        )
        for psi in psis
    ]
    rho = thermal_average_scale_indep(es, rhos, tau)

    sigma_static = np.zeros((n, n), dtype=complex)
    for i, j in itertools.product(range(n), range(n)):
        sigma_static += (U4[j, :, :, i] - U4[j, :, i, :]) * rho[i, j]

    return sigma_static


def get_selfenergy(
    clustername,
    h0_filename,
    ls,
    nBaths,
    nValBaths,
    n0imps,
    dnTols,
    dnValBaths,
    dnConBaths,
    Fdd,
    xi,
    chargeTransferCorrection,
    hField,
    nPsiMax,
    nPrintSlaterWeights,
    tau,
    energy_cut,
    delta,
    verbose,
):
    """
    Calculate the self energy starting from a large number of arguments.
    """
    # MPI variables
    comm = MPI.COMM_WORLD
    rank = comm.rank

    # omega_mesh = np.linspace(-25, 25, 2000)
    omega_mesh = np.linspace(-1.83, 1.83, 2000)
    # omega_mesh = 1j*np.pi*tau*np.arange(start = 1, step = 2, stop = 2*375)

    # if rank == 0:
    #     t0 = time.perf_counter()
    # -- System information --

    sum_baths = OrderedDict({ls: nBaths})
    nValBaths = OrderedDict({ls: nValBaths})
    dnValBaths = OrderedDict({ls: dnValBaths})
    dnConBaths = OrderedDict({ls: dnConBaths})

    # -- Basis occupation information --
    n0imps = OrderedDict({ls: n0imps})
    dnTols = OrderedDict({ls: dnTols})
    nominal_occ = (n0imps, {ls: nBaths}, {ls: 0})
    delta_occ = (dnTols, dnValBaths, dnConBaths)

    num_bath_states = ({ls: nValBaths[ls]}, {ls: sum_baths[ls] - nValBaths[ls]})

    # Hamiltonian
    if rank == 0:
        print("Construct the Hamiltonian operator...")
    hOp = get_noninteracting_hamiltonian_operator(
        sum_baths,
        [Fdd, None, None, None],
        [0, xi],
        [n0imps, chargeTransferCorrection],
        hField,
        h0_filename,
        rank=rank,
        verbose=verbose,
    )

    sigma, sigma_real, sigma_static = calc_selfenergy(
        h0=hOp,
        iw=None,
        w=omega_mesh,
        delta=delta,
        nominal_occ=nominal_occ,
        delta_occ=delta_occ,
        num_bath_states=num_bath_states,
        tau=tau,
        energy_cut=energy_cut,
        nPrintSlaterWeights=nPrintSlaterWeights,
        verbosity=2 if verbose else 0,
        cluster_label=clustername,
    )

    # if rank == 0:
    #     print("Writing sig_static to files")
    #     np.savetxt(f"real-sig_static-{clustername}.dat", np.real(sigma_static))
    #     np.savetxt(f"imag-sig_static-{clustername}.dat", np.imag(sigma_static))
    # if rank == 0:
    #     save_Greens_function(gs=sigma_real, omega_mesh=omega_mesh, label=f"Sigma-{clustername}", e_scale=1)


if __name__ == "__main__":
    # Parse input parameters
    parser = argparse.ArgumentParser(description="Calculate selfenergy")
    parser.add_argument(
        "h0_filename",
        type=str,
        help="Filename of non-interacting Hamiltonian.",
    )
    parser.add_argument(
        "--clustername",
        type=str,
        default="cluster",
        help="Id of cluster, used for generating the filename in which to store the calculated self-energy.",
    )
    parser.add_argument(
        "--ls",
        type=int,
        default=2,
        help="Angular momenta of correlated orbitals.",
    )
    parser.add_argument(
        "--nBaths",
        type=int,
        default=10,
        help="Total number of bath states, for the correlated orbitals.",
    )
    parser.add_argument(
        "--nValBaths",
        type=int,
        default=10,
        help="Number of valence bath states for the correlated orbitals.",
    )
    parser.add_argument(
        "--n0imps",
        type=int,
        default=8,
        help="Nominal impurity occupation.",
    )
    parser.add_argument(
        "--dnTols",
        type=int,
        default=2,
        help=("Max devation from nominal impurity occupation."),
    )
    parser.add_argument(
        "--dnValBaths",
        type=int,
        default=2,
        help=("Max number of electrons to leave valence bath orbitals."),
    )
    parser.add_argument(
        "--dnConBaths",
        type=int,
        default=0,
        help=("Max number of electrons to enter conduction bath orbitals."),
    )
    parser.add_argument(
        "--Fdd",
        type=float,
        nargs="+",
        default=[7.5, 0, 9.9, 0, 6.6],
        help="Slater-Condon parameters Fdd. d-orbitals are assumed.",
    )
    parser.add_argument(
        "--xi",
        type=float,
        default=0,
        help="SOC value for valence orbitals. Assumed to be d-orbitals",
    )
    parser.add_argument(
        "--chargeTransferCorrection",
        type=float,
        default=None,
        help="Double counting parameter.",
    )
    parser.add_argument(
        "--hField",
        type=float,
        nargs="+",
        default=[0, 0, 0.0001],
        help="Magnetic field. (h_x, h_y, h_z)",
    )
    parser.add_argument(
        "--nPsiMax",
        type=int,
        default=5,
        help="Maximum number of eigenstates to consider.",
    )
    parser.add_argument("--nPrintSlaterWeights", type=int, default=3, help="Printing parameter.")
    parser.add_argument("--tau", type=float, default=0.002, help="Fundamental temperature (kb*T).")
    parser.add_argument(
        "--energy_cut",
        type=float,
        default=10,
        help="How many k_B*T above lowest eigenenergy to consider.",
    )
    parser.add_argument(
        "--delta",
        type=float,
        default=0.2,
        help=("Smearing, half width half maximum (HWHM). " "Due to short core-hole lifetime."),
    )
    parser.add_argument(
        "-v",
        "--verbose",
        action="store_true",
        help=("Set verbose output (very loud...)"),
    )
    args = parser.parse_args()

    # Sanity checks
    assert args.nBaths >= args.nValBaths
    assert args.n0imps >= 0
    assert args.n0imps <= 2 * (2 * args.ls + 1)
    assert len(args.Fdd) == 5
    assert len(args.hField) == 3

    get_selfenergy(
        clustername=args.clustername,
        h0_filename=args.h0_filename,
        ls=(args.ls),
        nBaths=(args.nBaths),
        nValBaths=(args.nValBaths),
        n0imps=(args.n0imps),
        dnTols=(args.dnTols),
        dnValBaths=(args.dnValBaths),
        dnConBaths=(args.dnConBaths),
        Fdd=(args.Fdd),
        xi=args.xi,
        chargeTransferCorrection=args.chargeTransferCorrection,
        hField=tuple(args.hField),
        nPsiMax=args.nPsiMax,
        nPrintSlaterWeights=args.nPrintSlaterWeights,
        tau=args.tau,
        energy_cut=args.energy_cut,
        delta=args.delta,
        verbose=args.verbose,
    )<|MERGE_RESOLUTION|>--- conflicted
+++ resolved
@@ -236,33 +236,9 @@
             comm=comm,
             verbose=False,
         )
-<<<<<<< HEAD
-        if verbose:
-            print(f"Before expansion basis contains {basis.size} elements")
-        h_dict = basis.expand(h_op, dense_cutoff=dense_cutoff, de2_min=1e-6)
-        h = (
-            basis.build_PETSc_matrix(h_op, h_dict)
-            # basis.build_sparse_matrix(h_op, h_dict)
-            if basis.size > dense_cutoff
-            else basis.build_dense_matrix(h_op, h_dict)
-        )
-
-        e_trial = finite.eigensystem_new(
-            h,
-            e_max=0,
-            k=1,
-            eigenValueTol=1e-6,
-            return_eigvecs=False,
-        )
-        energies.append(e_trial[0])
-        if e_trial[0] < e_gs:
-            e_gs = e_trial[0]
-            basis_gs = basis.copy()
-=======
         if e_trial < e_gs:
             e_gs = e_trial
             basis_gs = basis
->>>>>>> b86ca4cc
             h_dict_gs = h_dict
             dN_gs = dN
             gs_impurity_occ = {i: N0[0][i] + dN for i in N0[0]}
