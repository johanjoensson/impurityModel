--- conflicted
+++ resolved
@@ -207,12 +207,7 @@
                 q[1], betas[i] = sp.linalg.qr(wp, mode="economic", overwrite_a=True, check_finite=False)
                 t_qr += time.perf_counter() - t_qr_fact
                 b_mask = np.abs(np.diagonal(betas[i])) < np.finfo(float).eps
-<<<<<<< HEAD
-                if i % 10 == 0:
-                # if i % max(int(np.ceil(krylovSize // (100 * n))), 1) == 0:
-=======
                 if reort_mode != Reort.NONE or i % 1 == 0:
->>>>>>> 55effda7
                     t_converged = time.perf_counter()
                     try:
                         delta = converged(alphas, betas)
