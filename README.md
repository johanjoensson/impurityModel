--- conflicted
+++ resolved
@@ -25,15 +25,9 @@
 </figure>
 
 ### Get started
-<<<<<<< HEAD
-- Run the bash-script `setup.sh`:
-```bash
-source setup.sh
-=======
 - Execute the bash-script `install_setup.sh`:
 ```bash
 ./install_setup.sh
->>>>>>> 1bef136b
 ```
 This will create a Python virtual environment, install the required Python packages, and run the unit-tests.
 
