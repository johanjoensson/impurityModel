--- conflicted
+++ resolved
@@ -343,11 +343,7 @@
                     ),
                     MPI.BYTE,
                 ),
-<<<<<<< HEAD
-                [all_samples_bytes, samples_count * self.n_bytes, offsets * self.n_bytes, MPI.CHAR],
-=======
                 (all_samples_bytes, samples_count * self.n_bytes, offsets * self.n_bytes, MPI.BYTE),
->>>>>>> c99bac5e
                 root=0,
             )
 
@@ -483,9 +479,9 @@
                     ),
                     send_counts * self.n_bytes,
                     send_offsets * self.n_bytes,
-                    MPI.CHAR,
+                    MPI.BYTE,
                 ],
-                [received_bytes, recv_counts * self.n_bytes, offsets * self.n_bytes, MPI.CHAR],
+                [received_bytes, recv_counts * self.n_bytes, offsets * self.n_bytes, MPI.BYTE],
             )
             t0 = perf_counter() - t0
             if self.verbose:
@@ -642,8 +638,8 @@
         result = np.zeros((len(l) * self.n_bytes), dtype=np.ubyte)
 
         self.comm.Alltoallv(
-            (results, recv_counts * self.n_bytes, displacements * self.n_bytes, MPI.CHAR),
-            (result, send_counts * self.n_bytes, send_offsets * self.n_bytes, MPI.CHAR),
+            (results, recv_counts * self.n_bytes, displacements * self.n_bytes, MPI.BYTE),
+            (result, send_counts * self.n_bytes, send_offsets * self.n_bytes, MPI.BYTE),
         )
 
         return [result[i * self.n_bytes : (i + 1) * self.n_bytes].tobytes() for i in np.argsort(send_order)]
@@ -987,16 +983,9 @@
 
         expanded_dict = self.build_operator_dict(op, op_dict)
 
-<<<<<<< HEAD
-        rows_in_basis = sorted({row for column in self.local_basis for row in expanded_dict[column].keys()})
-        in_basis_mask = self.contains(rows_in_basis)
-        rows_in_basis = list({rows_in_basis[i] for i in range(len(rows_in_basis)) if in_basis_mask[i]})
-        row_dict = {state: i for state, i in zip(rows_in_basis, self.index(rows_in_basis))}
-=======
         rows_in_basis: list[bytes] = list({row for column in self.local_basis for row in op_dict[column].keys()})
         in_basis_mask: list[bool] = self.contains(rows_in_basis)
         rows_in_basis: set[bytes] = {rows_in_basis[i] for i in range(len(rows_in_basis)) if in_basis_mask[i]}
->>>>>>> c99bac5e
 
         rows: list[bytes] = []
         columns: list[int] = []
@@ -1006,22 +995,14 @@
                 if row not in row_dict:
                     continue
                 columns.append(self._index_dict[column])
-<<<<<<< HEAD
-                rows.append(row_dict[row])
+                rows.append(row)
                 values.append(expanded_dict[column][row])
-        # print(f"{list(self)=}")
-        # rows = self.index(rows)
+        rows: list[int] = self.index(rows)
         if self.debug and len(rows) > 0:
             print(f"{self.size=} {max(rows)=}", flush=True)
         return sp.sparse.csr_matrix(
             (values, (rows, columns)), shape=(self.size, self.size), dtype=complex
         )
-=======
-                rows.append(row)
-                values.append(op_dict[column][row])
-        rows: list[int] = self.index(rows)
-        return sp.sparse.csr_matrix((values, (rows, columns)), shape=(self.size, self.size), dtype=complex)
->>>>>>> c99bac5e
 
     def _build_PETSc_matrix(self, op, op_dict=None):
         """
