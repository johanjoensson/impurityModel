import numpy as np
import scipy as sp
from mpi4py import MPI
from math import ceil
from time import perf_counter
import sys

from typing import Optional
try:
    from petsc4py import PETSc
except:
    pass

try:
    from collections.abc import Sequence
except ModuleNotFoundError:
    from collections import Sequence

from impurityModel.ed import product_state_representation as psr
import itertools
from impurityModel.ed.finite import (
    c,
    a,
    applyOp_2 as applyOp,
    # applyOp,
    c2i,
    eigensystem_new,
    norm2,
)


def combine_sets(set_1, set_2, datatype):
    return set_1 | set_2


combine_sets_op = MPI.Op.Create(combine_sets, commute=True)


def reduce_subscript(a, b, datatype):
    res = np.empty_like(a)
    for i in range(a.shape[0]):
        for j in range(a.shape[1]):
            if a[i][j] is None:
                res[i][j] = b[i][j]
            else:
                res[i][j] = a[i][j]
    return res


reduce_subscript_op = MPI.Op.Create(reduce_subscript, commute=True)


def getitem_reduce(a, b, datatype):
    return [max(val_a, val_b) for val_a, val_b in zip(a, b)]


getitem_reduce_op = MPI.Op.Create(getitem_reduce, commute=True)


def getitem_reduce_matrix(a, b, datatype):
    res = [[None for _ in row] for row in a]
    for i in range(len(a)):
        for j in range(len(a[i])):
            res[i][j] = max(a[i][j], b[i][j])
    return res


getitem_reduce_matrix_op = MPI.Op.Create(getitem_reduce_matrix, commute=True)


class Basis:
    def _get_offsets_and_local_lengths(self, total_length):
        offset = 0
        local_len = total_length
        if self.comm is not None:
            local_len = total_length // self.comm.size
            leftovers = total_length % self.comm.size
            if leftovers != 0 and self.comm.rank < leftovers:
                local_len += 1
            offset = self.comm.scan(local_len, op=MPI.SUM) - local_len
        return offset, local_len

    def _get_initial_basis(
        self,
        valence_baths,
        conduction_baths,
        delta_valence_occ,
        delta_conduction_occ,
        delta_impurity_occ,
        nominal_impurity_occ,
        verbose,
    ):
        total_baths = {l: valence_baths[l] + conduction_baths[l] for l in valence_baths}
        configurations = {}
        for l in valence_baths:
            if verbose:
                print(f"{l=}")
            valid_configurations = []
            for delta_valence in range(delta_valence_occ[l] + 1):
                for delta_conduction in range(delta_conduction_occ[l] + 1):
                    delta_impurity = delta_valence - delta_conduction
                    if (
                        abs(delta_impurity) <= delta_impurity_occ[l]
                        and nominal_impurity_occ[l] + delta_impurity <= 2 * (2 * l + 1)
                        and nominal_impurity_occ[l] + delta_impurity >= 0
                    ):
                        impurity_occupation = nominal_impurity_occ[l] + delta_impurity
                        valence_occupation = valence_baths[l] - delta_valence
                        conduction_occupation = delta_conduction
                        if verbose:
                            print("Partition occupations")
                            print(f"Impurity occupation:   {impurity_occupation:d}")
                            print(f"Valence onccupation:   {valence_occupation:d}")
                            print(f"Conduction occupation: {conduction_occupation:d}")
                        impurity_electron_indices = [
                            c2i(total_baths, (l, s, m)) for s in range(2) for m in range(-l, l + 1)
                        ]
                        impurity_configurations = itertools.combinations(impurity_electron_indices, impurity_occupation)
                        valence_electron_indices = [c2i(total_baths, (l, b)) for b in range(valence_baths[l])]
                        valence_configurations = itertools.combinations(valence_electron_indices, valence_occupation)
                        conduction_electron_indices = [
                            c2i(total_baths, (l, b)) for b in range(valence_baths[l], total_baths[l])
                        ]
                        conduction_configurations = itertools.combinations(
                            conduction_electron_indices, conduction_occupation
                        )
                        valid_configurations.append(
                            itertools.product(
                                impurity_configurations, valence_configurations, conduction_configurations
                            )
                        )
            configurations[l] = [
                imp + val + cond for configuration in valid_configurations for (imp, val, cond) in configuration
            ]
        num_spin_orbitals = sum(2 * (2 * l + 1) + total_baths[l] for l in total_baths)
        basis = []
        # Combine all valid configurations for all l-subconfigurations (ex. p-states and d-states)
        for system_configuration in itertools.product(*configurations.values()):
            basis.append(
                psr.tuple2bytes(tuple(sorted(itertools.chain.from_iterable(system_configuration))), num_spin_orbitals)
            )
        return basis, num_spin_orbitals

    def _get_restrictions(
        self,
        valence_baths,
        conduction_baths,
        delta_valence_occ,
        delta_conduction_occ,
        delta_impurity_occ,
        nominal_impurity_occ,
        verbose,
    ):
        restrictions = {}
        total_baths = {l: valence_baths[l] + conduction_baths[l] for l in valence_baths}
        for l in total_baths:
            impurity_indices = frozenset(c2i(total_baths, (l, s, m)) for s in range(2) for m in range(-l, l + 1))
            restrictions[impurity_indices] = (
                max(nominal_impurity_occ[l] - delta_impurity_occ[l], 0),
                min(nominal_impurity_occ[l] + delta_impurity_occ[l] + 1, 2 * (2 * l + 1) + 1),
            )
            valence_indices = frozenset(c2i(total_baths, (l, b)) for b in range(valence_baths[l]))
            restrictions[valence_indices] = (max(valence_baths[l] - delta_valence_occ[l], 0), valence_baths[l] + 1)
            conduction_indices = frozenset(c2i(total_baths, (l, b)) for b in range(conduction_baths[l]))
            restrictions[conduction_indices] = (0, delta_conduction_occ[l] + 1)

            if verbose:
                print(f"l = {l}")
                print(f"|---Restrictions on the impurity orbitals = {restrictions[impurity_indices]}")
                print(f"|---Restrictions on the valence bath      = {restrictions[valence_indices]}")
                print(f"----Restrictions on the conduction bath   = {restrictions[conduction_indices]}")

        return restrictions

    def __init__(
        self,
        num_spin_orbitals=None,
        initial_basis=None,
        restrictions=None,
        valence_baths=None,
        conduction_baths=None,
        delta_valence_occ=None,
        delta_conduction_occ=None,
        delta_impurity_occ=None,
        nominal_impurity_occ=None,
        truncation_threshold=np.inf,
        tau=0,
        comm=None,
        verbose=True,
        debug=True,
    ):
        t0 = perf_counter()
        if initial_basis is not None:
            assert (
                num_spin_orbitals is not None
            ), "when supplying an initial basis, you also need to supply the num_spin_orbitals"
            assert nominal_impurity_occ is None
            assert valence_baths is None
            assert conduction_baths is None
            assert delta_valence_occ is None
            assert delta_conduction_occ is None
            assert delta_impurity_occ is None
            initial_basis = initial_basis
        else:
            assert initial_basis is None
            assert num_spin_orbitals is None
            assert restrictions is None
            initial_basis, num_spin_orbitals = self._get_initial_basis(
                valence_baths=valence_baths,
                conduction_baths=conduction_baths,
                delta_valence_occ=delta_valence_occ,
                delta_conduction_occ=delta_conduction_occ,
                delta_impurity_occ=delta_impurity_occ,
                nominal_impurity_occ=nominal_impurity_occ,
                verbose=verbose,
            )
            restrictions = self._get_restrictions(
                valence_baths=valence_baths,
                conduction_baths=conduction_baths,
                delta_valence_occ=delta_valence_occ,
                delta_conduction_occ=delta_conduction_occ,
                delta_impurity_occ=delta_impurity_occ,
                nominal_impurity_occ=nominal_impurity_occ,
                verbose=verbose,
            )
        t0 = perf_counter() - t0
        if verbose:
            print(f"===> T initial_basis : {t0}")
        t0 = perf_counter()
        self.verbose = verbose
        self.debug = debug
        self.truncation_threshold = truncation_threshold
        self.comm = comm
        self.num_spin_orbitals = num_spin_orbitals
        self.local_basis = []
        self.restrictions = restrictions
        self.offset = 0
        self.size = 0
        self.local_indices = range(0, 0)
        self._index_dict = {}
        self.type = type(psr.int2bytes(0, self.num_spin_orbitals))
        self.n_bytes = int(ceil(self.num_spin_orbitals / 8))

        self.index_bounds = [(None, None)] * comm.size if comm is not None else [(None, None)]
        self.state_bounds = [(None, None)] * comm.size if comm is not None else [(None, None)]

        self.is_distributed = comm is not None
        t0 = perf_counter() - t0
        if verbose:
            print(f"===> T init basic stuff : {t0}")
        t0 = perf_counter()
        if comm is not None:
            seed_sequences = None
            if self.comm.rank == 0:
                seed_parent = np.random.SeedSequence()
                seed_sequences = seed_parent.spawn(comm.size)
            seed_sequence = comm.scatter(seed_sequences, root=0)
            self.rng = np.random.default_rng(seed_sequence)
        else:
            self.rng = np.random.default_rng()
        t0 = perf_counter() - t0
        if verbose:
            print(f"===> T init rng : {t0}")
        self.tau = tau

        t0 = perf_counter()
        self.add_states(initial_basis)
        t0 = perf_counter() - t0
        if verbose:
            print(f"===> T add_states : {t0}")

    def alltoall_states(self, send_list: list[list[bytes]]):
        states = self.comm.alltoall(send_list)
        # recv_counts = np.empty((self.comm.size), dtype=int)
        # self.comm.Alltoall(
        #     (np.fromiter((len(l) for l in send_list), dtype=int, count=len(send_list)), MPI.INT64_T), recv_counts
        # )

        # received_bytes = np.empty((np.sum(recv_counts) * self.n_bytes), dtype=np.ubyte)
<<<<<<< HEAD
        received_bytes = bytearray(sum(recv_counts) * self.n_bytes)
        offsets = np.fromiter((np.sum(recv_counts[:i]) for i in range(self.comm.size)), dtype=int, count=self.comm.size)
=======
        # offsets = np.fromiter((np.sum(recv_counts[:i]) for i in range(self.comm.size)), dtype=int, count=self.comm.size)
>>>>>>> bfc5e41c

        # send_counts = np.fromiter((len(l) for l in send_list), dtype=int, count=len(send_list))
        # send_offsets = np.fromiter(
        #     (np.sum(send_counts[:i]) for i in range(self.comm.size)), dtype=int, count=self.comm.size
        # )

        # self.comm.Alltoallv(
        #     (
        #         np.fromiter(
        #             (byte for state_list in send_list for state in state_list for byte in state),
        #             dtype=np.ubyte,
        #             count=np.sum(send_counts) * self.n_bytes,
        #         ),
        #         send_counts * self.n_bytes,
        #         send_offsets * self.n_bytes,
        #         MPI.BYTE,
        #     ),
        #     (received_bytes, recv_counts * self.n_bytes, offsets * self.n_bytes, MPI.BYTE),
        # )

<<<<<<< HEAD
        states: list[list[bytes]] = [[] for _ in range(len(send_list))]
        start = 0
        for r in range(len(recv_counts)):
            if recv_counts[r] == 0:
                continue
            states[r] = [
                bytes(received_bytes[start + i * self.n_bytes : start + (i + 1) * self.n_bytes]) for i in range(recv_counts[r])
                # i.tobytes()
                # for i in np.split(received_bytes[start : start + recv_counts[r] * self.n_bytes], recv_counts[r])
            ]
            start += recv_counts[r] * self.n_bytes
=======
        # states: list[list[bytes]] = [[] for _ in range(len(send_list))]
        # start = 0
        # for r in range(len(recv_counts)):
        #     if recv_counts[r] == 0:
        #         continue
        #     states[r] = [
        #         # received_bytes[start + i * self.n_bytes : start + (i + 1) * self.n_bytes].tobytes() for i in range(recv_counts[r])
        #         i.tobytes()
        #         for i in np.split(received_bytes[start : start + recv_counts[r] * self.n_bytes], recv_counts[r])
        #     ]
        #     start += recv_counts[r] * self.n_bytes
>>>>>>> bfc5e41c
        return states

    def _set_state_bounds(self, local_states):
        n_samples = min(100, max(len(local_states) // 100, 2))
        state_bounds = None
        done = False
        while not done:
            if len(local_states) > 1:
                local_states_list = list(local_states)
                random_indices = list(set(self.rng.integers(0, high=len(local_states_list), size=n_samples)))
                samples = [min(local_states), max(local_states)]
                for i in random_indices:
                    samples.append(local_states_list[i])
            else:
                samples = list(local_states)

            samples_count = np.empty((self.comm.size), dtype=int)
            self.comm.Gather((np.array([len(samples)], dtype=int), MPI.INT64_T), samples_count, root=0)

            all_samples_bytes = None
            offsets = 0
            if self.comm.rank == 0:
                all_samples_bytes = np.empty((sum(samples_count) * self.n_bytes), dtype=np.ubyte)
                offsets = np.fromiter(
                    (np.sum(samples_count[:i]) for i in range(self.comm.size)), dtype=int, count=self.comm.size
                )

            self.comm.Gatherv(
                (
                    np.fromiter(
                        (byte for state in samples for byte in state),
                        dtype=np.ubyte,
                        count=len(samples) * self.n_bytes,
                    ),
                    MPI.BYTE,
                ),
                (all_samples_bytes, samples_count * self.n_bytes, offsets * self.n_bytes, MPI.BYTE),
                root=0,
            )

            if self.comm.rank == 0:
                done = True
                if sum(samples_count) == 0:
                    state_bounds = [psr.int2bytes(0, self.num_spin_orbitals)] * self.comm.size
                else:
                    # all_states = sorted({all_samples_bytes[i * self.n_bytes : (i + 1) * self.n_bytes].tobytes() for i in  range(np.sum(samples_count))})
                    all_states = sorted({i.tobytes() for i in np.split(all_samples_bytes, np.sum(samples_count))})

                    sizes = np.array([len(all_states) // self.comm.size] * self.comm.size, dtype=int)
                    sizes[: len(all_states) % self.comm.size] += 1

                    bounds = [sum(sizes[:i]) for i in range(self.comm.size)]
                    state_bounds = [
                        all_states[bound] if bound < len(all_states) else all_states[-1] for bound in bounds
                    ]
                    # state_bounds_bytes = np.array([byte for state in state_bounds for byte in state], dtype=np.ubyte)
                state_bounds_bytes = np.fromiter(
                    (byte for state in state_bounds for byte in state),
                    dtype=np.ubyte,
                    count=len(state_bounds) * self.n_bytes,
                )
            else:
                state_bounds_bytes = np.empty((self.comm.size * self.n_bytes), dtype=np.ubyte)
                state_bounds = None
            done = self.comm.bcast(done, root=0)

        self.comm.Bcast(state_bounds_bytes, root=0)
        state_bounds: list[bytes] = [
            # state_bounds_bytes[i * self.n_bytes : (i + 1) * self.n_bytes].tobytes() for i in range(self.comm.size)
            i.tobytes()
            for i in np.split(state_bounds_bytes, self.comm.size)
        ]
        return state_bounds

    def add_states(self, new_states: list, distributed_sort=True):
        """
        Extend the current basis by adding the new_states to it.
        """
        if not self.is_distributed:
            local_basis = sorted(set(itertools.chain(self.local_basis, new_states)))
            # self.local_basis.clear()
            self.local_basis = local_basis
            self.size = len(self.local_basis)
            self.offset = 0
            self.local_indices = range(0, len(self.local_basis))
            self._index_dict = {state: i for i, state in enumerate(self.local_basis)}
            self.local_index_bounds = (0, len(self.local_basis))
            if len(self.local_basis) > 0:
                self.local_state_bounds = (self.local_basis[0], self.local_basis[-1])
            else:
                self.local_state_bounds = (None, None)
            return

        if not distributed_sort:
            old_basis = self.comm.reduce(set(self.local_basis), op=combine_sets_op, root=0)
            new_states = self.comm.reduce(set(new_states), op=combine_sets_op, root=0)
            # self.local_basis.clear()
            if self.comm.rank == 0:
                new_basis = sorted(old_basis | new_states)
                send_basis: list[list[self.type]] = [[] for _ in range(self.comm.size)]
                start = 0
                for r in range(self.comm.size):
                    stop = start + len(new_basis) // self.comm.size
                    if r < len(new_basis) % self.comm.size:
                        stop += 1
                    send_basis[r] = new_basis[start:stop]
                    start = stop
            else:
                send_basis = None
            local_basis = self.comm.scatter(send_basis, root=0)
        else:
            t0 = perf_counter()
            local_states = set(itertools.chain(self.local_basis, new_states))
            t0 = perf_counter() - t0
            if self.verbose:
                print(f"=======> T sorting local states : {t0}")
            t0 = perf_counter()
            state_bounds = self._set_state_bounds(local_states)
            t0 = perf_counter() - t0
            if self.verbose:
                print(f"=======> T set_state_bounds : {t0}")
            t0 = perf_counter()
            last_rank = self.comm.size - 1
            for r in range(self.comm.size - 1):
                if state_bounds[r] == state_bounds[r + 1]:
                    last_rank = r
                    break
            send_list: list[list[bytes]] = [[] for _ in range(self.comm.size)]
            for state in local_states:
                for r in range(last_rank):
                    if state >= state_bounds[r] and state < state_bounds[r + 1]:
                        send_list[r].append(state)
                        break
                else:
                    # if state >= state_bounds[last_rank]:
                    send_list[last_rank].append(state)
            t0 = perf_counter() - t0
            if self.verbose:
                print(f"=======> T setting up send_list : {t0}")

            t0 = perf_counter()
            # received_states = self.comm.alltoall(send_list)
            # received_states = {state for rank_states in received_states for state in rank_states}

            recv_counts = np.empty((self.comm.size), dtype=int)
            self.comm.Alltoall(
                (np.fromiter((len(l) for l in send_list), dtype=int, count=len(send_list)), MPI.INT64_T), recv_counts
            )

            received_bytes = bytearray(sum(recv_counts) * self.n_bytes)
            # received_bytes = np.empty((sum(recv_counts) * self.n_bytes), dtype=np.ubyte)
            offsets = np.fromiter(
                (sum(recv_counts[:i]) for i in range(self.comm.size)), dtype=int, count=self.comm.size
            )
            # send_list_flat = np.fromiter(
            #     (byte for state_list in send_list for byte_list in state_list for byte in byte_list), dtype=np.byte
            # )

            send_counts = np.fromiter((len(l) for l in send_list), dtype=int, count=len(send_list))
            send_offsets = np.fromiter(
                (sum(send_counts[:i]) for i in range(self.comm.size)), dtype=int, count=self.comm.size
            )

            self.comm.Alltoallv(
                [
                    # np.array([byte for states in send_list for state in states for byte in state], dtype=np.ubyte),
                    np.fromiter(
                        (byte for states in send_list for state in states for byte in state),
                        dtype=np.ubyte,
                        count=np.sum(send_counts) * self.n_bytes,
                    ),
                    send_counts * self.n_bytes,
                    send_offsets * self.n_bytes,
                    MPI.BYTE,
                ],
                [received_bytes, recv_counts * self.n_bytes, offsets * self.n_bytes, MPI.BYTE],
            )
            t0 = perf_counter() - t0
            if self.verbose:
                print(f"=======> T distributing new states : {t0}")

            t0 = perf_counter()
            if sum(recv_counts) > 0:
                received_states = {
                    bytes(received_bytes[i * self.n_bytes : (i + 1) * self.n_bytes]) for i in range(sum(recv_counts))
                    # i.tobytes()
                    # for i in np.split(received_bytes, sum(recv_counts))
                }
            else:
                received_states = set()
            t0 = perf_counter() - t0
            if self.verbose:
                print(f"=======> T bytes to states : {t0}")

            t0 = perf_counter()
            # self.local_basis.clear()
            local_basis = sorted(received_states)
            t0 = perf_counter() - t0
            if self.verbose:
                print(f"=======> T sort received_states : {t0}")
            ########################################################################
            # The local lengths are not balanced! The basis is sorted, but not
            # evenly distributed among the ranks.
            ########################################################################

        self.local_basis = local_basis
        t0 = perf_counter()
        local_length = len(self.local_basis)
        self.size = self.comm.allreduce(local_length, op=MPI.SUM)
        self.offset = self.comm.scan(local_length, op=MPI.SUM) - local_length
        self.local_indices = range(self.offset, self.offset + local_length)
        self._index_dict = {state: self.offset + i for i, state in enumerate(self.local_basis)}
        local_index_bounds = (self.offset, self.offset + local_length)
        if len(self.local_basis) > 0:
            local_state_bounds = (self.local_basis[0], self.local_basis[-1])
        else:
            local_state_bounds = (None, None)
        self.index_bounds = self.comm.allgather(local_index_bounds)
        self.state_bounds = self.comm.allgather(local_state_bounds)
        t0 = perf_counter() - t0
        if self.verbose:
            print(f"=======> T set bounds and stuff : {t0}")

    def _generate_spin_flipped_determinants(self, determinants):
        determinants = set(determinants)
        spin_flipped = set()
        for dn_state in range(self.num_spin_orbitals // 2):
            up_state = dn_state + self.num_spin_orbitals // 2
            for det in determinants:
                dn_to_up = c(self.num_spin_orbitals, up_state, a(self.num_spin_orbitals, dn_state, {det: 1}))
                up_to_dn = c(self.num_spin_orbitals, dn_state, a(self.num_spin_orbitals, up_state, {det: 1}))
                spin_flipped |= set(itertools.chain(dn_to_up.keys(), up_to_dn.keys()))
            determinants |= spin_flipped
        return determinants

    def expand(self, op, op_dict=None, dense_cutoff=None, slaterWeightMin=0):
        done = False
        if self.comm is None:
            new_basis = set()
            new_states = set(op_dict.keys()) | set(self.local_basis)
            while len(new_states) > 0:
                states_to_check = new_states
                new_states = set()
                for state in states_to_check:
                    if state in op_dict:
                        res = op_dict[state]
                    else:
                        res = applyOp(
                            self.num_spin_orbitals,
                            op,
                            {state: 1},
                            restrictions=self.restrictions,
                            slaterWeightMin=slaterWeightMin,
                            opResult=op_dict,
                        )
                    new_states |= set(res.keys()) - new_basis
                new_states = self._generate_spin_flipped_determinants(new_states)

                new_basis += sorted(new_states)
                self.local_basis = list(sorted(new_basis))
        else:
            while not done:
                local_states = set()
                for state in set(itertools.chain(self.local_basis, local_states)):
                    res = applyOp(
                        self.num_spin_orbitals,
                        op,
                        {state: 1},
                        restrictions=self.restrictions,
                        slaterWeightMin=slaterWeightMin,
                        opResult=op_dict,
                    )
                    local_states |= set(res.keys())
                local_states = self._generate_spin_flipped_determinants(local_states)

                old_size = self.size
                self.add_states(local_states)
                done = old_size == self.size
        if self.verbose:
            print(f"Expanded basis contains {self.size} elements")
        return self.build_operator_dict(op, op_dict=op_dict)

    def _getitem_sequence(self, l: list[int]) -> list[bytes]:
        if self.comm is None:
            return [self.local_basis[i] for i in l]

        l = np.fromiter((i if i >= 0 else self.size + i for i in l), dtype=int, count=len(l))

        send_list: list[list[int]] = [[] for _ in range(self.comm.size)]
        send_to_ranks = np.empty((len(l)), dtype=int)
        send_to_ranks[:] = self.size
        for idx, i in enumerate(l):
            for r in range(self.comm.size):
                if i >= self.index_bounds[r][0] and i < self.index_bounds[r][1]:
                    send_list[r].append(i)
                    send_to_ranks[idx] = r
                    break
        send_order = np.argsort(send_to_ranks, kind="stable")
        queries = self.comm.alltoall(send_list)
        # recv_counts = np.empty((self.comm.size), dtype=int)

        # self.comm.Alltoall(
        #     (np.fromiter((len(l) for l in send_list), dtype=int, count=len(send_list)), MPI.INT64_T), recv_counts
        # )

        # queries = np.empty((sum(recv_counts)), dtype=int)
        # displacements = np.fromiter(
        #     (sum(recv_counts[:p]) for p in range(self.comm.size)), dtype=int, count=self.comm.size
        # )
        # send_counts = np.fromiter((len(l) for l in send_list), dtype=int, count=len(send_list))
        # send_offsets = np.fromiter(
        #     (sum(send_counts[:r]) for r in range(self.comm.size)), dtype=int, count=self.comm.size
        # )

<<<<<<< HEAD
        results = bytearray(sum(recv_counts) * self.n_bytes)
        # results = np.empty((sum(recv_counts) * self.n_bytes), dtype=np.ubyte)
        for i, query in enumerate(queries):
            if query >= self.offset and query < self.offset + len(self.local_basis):
                results[i * self.n_bytes : (i + 1) * self.n_bytes] = self.local_basis[query - self.offset]
                # results[i * self.n_bytes : (i + 1) * self.n_bytes] = np.frombuffer(
                #     self.local_basis[query - self.offset], dtype=np.ubyte, count=self.n_bytes
                # )
        result = np.zeros((len(l) * self.n_bytes), dtype=np.ubyte)
=======
        # self.comm.Alltoallv(
        #     (
        #         np.fromiter((i for l in send_list for i in l), dtype=int, count=len(l)),
        #         send_counts,
        #         send_offsets,
        #         MPI.INT64_T,
        #     ),
        #     (queries, recv_counts, displacements, MPI.INT64_T),
        # )
>>>>>>> bfc5e41c

        results = [[] for _ in range(self.comm.size)]
        for r in range(self.comm.size):
            for query in queries[r]:
                if query >= self.offset and query < self.offset + len(self.local_basis):
                    results[r].append(self.local_basis[query - self.offset])
                else:
                    results[r].append(psr.int2bytes(0, self.num_spin_orbitals))
        results = self.comm.alltoall(results)
        # results = np.empty((sum(recv_counts) * self.n_bytes), dtype=np.ubyte)
        # for i, query in enumerate(queries):
        #     if query >= self.offset and query < self.offset + len(self.local_basis):
        #         results[i * self.n_bytes : (i + 1) * self.n_bytes] = np.frombuffer(
        #             self.local_basis[query - self.offset], dtype=np.ubyte, count=self.n_bytes
        #         )
        # result = np.zeros((len(l) * self.n_bytes), dtype=np.ubyte)
        result = [psr.int2bytes(0, self.num_spin_orbitals)] * len(l)
        i = 0
        for r in range(self.comm.size):
            for res in results[r]:
                result[i] = res
                i += 1

        # self.comm.Alltoallv(
        #     (results, recv_counts * self.n_bytes, displacements * self.n_bytes, MPI.BYTE),
        #     (result, send_counts * self.n_bytes, send_offsets * self.n_bytes, MPI.BYTE),
        # )

        return [result[i] for i in np.argsort(send_order)]
        # return [result[i * self.n_bytes : (i + 1) * self.n_bytes].tobytes() for i in np.argsort(send_order)]
        # result_new = [None] * len(l)
        # for i in range(len(l)):
        #     if len(send_order) > 0:
        #         result_new[send_order[i]] = result[i * self.n_bytes : (i + 1) * self.n_bytes].tobytes()
        #     else:
        #         result_new[0] = result[0 : self.n_bytes]

        # return result_new

    def index(self, val):
        if isinstance(val, self.type):
            res = self._index_sequence([val])[0]
            if res == self.size:
                raise ValueError(f"Could not find {val} in basis!")
        elif isinstance(val, Sequence):
            res = self._index_sequence(val)
            if self.debug:
                print(f"{self.local_basis=}", flush=True)
                print(f"{self._index_dict=}", flush=True)
            self.comm.barrier()
            for i, v in enumerate(res):
                if v >= self.size:
                    if self.debug:
                        proper_rank = self.size
                        for r in range(self.comm.size):
                            if val[i] >= self.state_bounds[r][0] and val[i] <= self.state_bounds[r][1]:
                                proper_rank = r
                                break
                        print(f"{proper_rank=}")
                        print(f"{val=}")
                        print(f"{i=}")
                    raise ValueError(f"Could not find {val[i]} in basis!")
        elif isinstance(val, np.ndarray):
            if val.shape[0] > 0:
                # res = self._index_sequence([val[i * self.n_bytes : (i + 1) * self.n_bytes].tobytes() for i in range(val.shape[0] // self.n_bytes)])
                res = self._index_sequence([i.tobytes() for i in np.split(val, val.shape[0] // self.n_bytes)])
            else:
                res = self._index_sequence([])
            for i, v in enumerate(res):
                if v == self.size:
                    raise ValueError(f"Could not find {val[i]} in basis!")
        else:
            raise TypeError(f"Invalid query type {type(val)}! Valid types are {self.dtype} and sequences thereof.")
        return res

    def _index_sequence(self, s: list[bytes]) -> list[int]:
        if self.comm is None:
            results = [self._index_dict[val] if val in self._index_dict else self.size for val in s]
            return results

        send_list: list[list[bytes]] = [[] for _ in range(self.comm.size)]
        send_to_ranks = np.empty((len(s)), dtype=int)
        send_to_ranks[:] = self.size
        for i, val in enumerate(s):
            for r in range(self.comm.size):
                if (
                    self.state_bounds[r][0] is not None
                    and val >= self.state_bounds[r][0]
                    and val <= self.state_bounds[r][1]
                ):
                    send_list[r].append(val)
                    send_to_ranks[i] = r
                    break

        if self.debug:
            print("send_list:")
            for r in range(self.comm.size):
                print(f"    {r}: {send_list[r]}")
        send_order = np.argsort(send_to_ranks, kind="stable")
        # recv_counts = np.empty((self.comm.size), dtype=int)
        # send_counts = np.fromiter((len(send_list[r]) for r in range(self.comm.size)), dtype=int, count=self.comm.size)
        # send_displacements = np.fromiter(
        #     (sum(send_counts[:i]) for i in range(self.comm.size)), dtype=int, count=self.comm.size
        # )

        # self.comm.Alltoall(
        #     (
        #         np.fromiter((len(send_list[r]) for r in range(self.comm.size)), dtype=int, count=self.comm.size),
        #         MPI.INT64_T,
        #     ),
        #     recv_counts,
        # )

<<<<<<< HEAD
        queries = bytearray(sum(recv_counts) * self.n_bytes)
        # queries = np.empty((sum(recv_counts) * self.n_bytes), dtype=np.ubyte)
        displacements = np.fromiter(
            (sum(recv_counts[:p]) for p in range(self.comm.size)), dtype=int, count=self.comm.size
        )
=======
        # queries = np.empty((sum(recv_counts) * self.n_bytes), dtype=np.ubyte)
        # displacements = np.fromiter(
        #     (sum(recv_counts[:p]) for p in range(self.comm.size)), dtype=int, count=self.comm.size
        # )
>>>>>>> bfc5e41c

        # self.comm.Alltoallv(
        #     (
        #         np.fromiter(
        #             (byte for states in send_list for state in states for byte in state),
        #             dtype=np.ubyte,
        #             count=sum(send_counts) * self.n_bytes,
        #         ),
        #         send_counts * self.n_bytes,
        #         send_displacements * self.n_bytes,
        #         MPI.BYTE,
        #     ),
        #     (queries, recv_counts * self.n_bytes, displacements * self.n_bytes, MPI.BYTE),
        # )
        queries = self.comm.alltoall(send_list)
        if self.debug:
            print("queries:")
            for r in range(self.comm.size):
<<<<<<< HEAD
                print(f"    {r}: {[bytes(queries[i * self.n_bytes: (i + 1) * self.n_bytes]) for i in range(displacements[r], displacements[r] + recv_counts[r])]}")
                # print(f"    {r}: {[queries[i * self.n_bytes: (i + 1) * self.n_bytes].tobytes() for i in range(displacements[r], displacements[r] + recv_counts[r])]}")

        results = np.empty((sum(recv_counts)), dtype=int)
        # results[:] = self.size
        for i in range(sum(recv_counts)):
            query = bytes(queries[i * self.n_bytes : (i + 1) * self.n_bytes])
           # query = queries[i * self.n_bytes : (i + 1) * self.n_bytes].tobytes()
            results[i] = self._index_dict.get(query, self.size)
            # if query in self._index_dict:
            #     results[i] = self._index_dict[query]
        # result = np.zeros((sum(send_counts)), dtype=int)
=======
                print(f"    {r}: {[i for i in queries[r]]}")
                # print(f"    {r}: {[queries[i * self.n_bytes: (i + 1) * self.n_bytes].tobytes() for i in range(displacements[r], displacements[r] + recv_counts[r])]}")

        results = [[] for _ in range(self.comm.size)]
        for r in range(self.comm.size):
            for query in queries[r]:
                results[r].append(self._index_dict.get(query, self.size))
        results = self.comm.alltoall(results)
        # results = np.empty((sum(recv_counts)), dtype=int)
        # for i in range(sum(recv_counts)):
        #     query = queries[i * self.n_bytes : (i + 1) * self.n_bytes].tobytes()
        #     results[i] = self._index_dict.get(query, self.size)
>>>>>>> bfc5e41c
        result = np.empty((len(s)), dtype=int)
        result[:] = self.size
        i = 0
        for r in range(self.comm.size):
            for res in results[r]:
                result[i] = res
                i += 1

        # self.comm.Alltoallv(
        #     (results, recv_counts, displacements, MPI.INT64_T), (result, send_counts, send_displacements, MPI.INT64_T)
        # )
        # result[sum(send_counts):] = self.size

        # return [result[i] for i in np.argsort(send_order)]
        return result[np.argsort(send_order)].tolist()
        # return result[np.argsort(send_order)].tolist() + [self.size for i in send_to_ranks if i == self.comm.size]
        # result[send_order] = result.copy()
        # return result.tolist()

        # send_list = [np.empty((0), dtype=self.dtype) for _ in range(self.comm.size)]
        # send_to_ranks = []
        # for i, val in enumerate(s):
        #     for r in range(self.comm.size):
        #         if (
        #             self.state_bounds[r][0] is not None
        #             and val >= self.state_bounds[r][0]
        #             and val <= self.state_bounds[r][1]
        #         ):
        #             send_list[r].append(val)
        #             send_to_ranks.append(r)
        #             break

        # send_order = np.argsort(send_to_ranks, kind="stable")
        # queries = self.comm.alltoall(send_list)
        # results = [[] for _ in range(self.comm.size)]
        # for r, query in enumerate(queries):
        #     for q in query:
        #         results[r].append(self._index_dict.get(q, self.size))
        # results = self.comm.alltoall(results)
        # result = [state for states in results for state in states]
        # print(f"{len(result)=}")
        # print(f"{len(send_order)=}")
        # print(f"{len(s)=}")
        # return [result[send_order[i]] for i in range(len(result))]

    def __getitem__(self, key):
        if isinstance(key, slice):
            start = key.start
            if start is None:
                start = 0
            elif start < 0:
                start = self.size + start
            stop = key.stop
            if stop is None:
                stop = self.size
            elif stop < 0:
                stop = self.size + stop
            step = key.step
            if step is None and start < stop:
                step = 1
            elif step is None:
                step = -1
            query = [i for i in range(start, stop, step)]
            result = self._getitem_sequence(query)
            for i, res in enumerate(result):
                # if res is None:
                if res == psr.int2bytes(0, self.num_spin_orbitals):
                    raise IndexError(f"Could not find index {query[i]} in basis with size {self.size}!")
        elif isinstance(key, Sequence):
            result = self._getitem_sequence(key)
            for i, res in enumerate(result):
                # if res is None:
                if res == psr.int2bytes(0, self.num_spin_orbitals):
                    raise IndexError(f"Could not find index {key[i]} in basis with size {self.size}!")
        elif isinstance(key, int):
            result = self._getitem_sequence([key])[0]
            # if result is None:
            if result == psr.int2bytes(0, self.num_spin_orbitals):
                raise IndexError(f"Could not find index {key} in basis with size {self.size}!")
        else:
            raise TypeError(f"Invalid index type {type(key)}. Valid types are slice, Sequence and int")
        return result

    def __len__(self):
        return self.size

    def __contains__(self, item):
        if self.comm is None:
            return item in self.local_basis
        index = self._index_sequence([item])[0]
        return index != self.size

    def _contains_sequence(self, items):
        if self.comm is None:
            return [item in self.local_indices for item in items]
        indices = self._index_sequence(items)
        return [index != self.size for index in indices]

    def contains(self, item):
        if isinstance(item, self.type):
            return self._contains_sequence([item])[0]
        elif isinstance(item, Sequence):
            return self._contains_sequence(item)

    def __iter__(self):
        for i in range(self.size):
            yield self[i]

    def copy(self):
        return Basis(
            initial_basis=self.local_basis,
            num_spin_orbitals=self.num_spin_orbitals,
            restrictions=self.restrictions,
            comm=self.comm,
            truncation_threshold=self.truncation_threshold,
            verbose=self.verbose,
        )

    def build_vector(self, psis, dtype=complex, distributed=False):
        v_local = np.zeros((self.size, len(psis)), dtype=dtype)
        v = np.empty_like(v_local)
        for col, psi in enumerate(psis):
            if not distributed:
                # psis are identical on all MPI ranks.
                # Only consider the local basis to build the local vector
                for i, state in enumerate(self.local_basis):
                    v_local[i + self.offset, col] = psi.get(state, 0)
            else:
                # psis are different for all MPI ranks.
                # Use the full basis to build the local vector.
                # Not all states in Psi have to be present in the basis!
                row_states = list(psi.keys())
                row_states_mask = self.contains(row_states)
                row_states_in_basis = [row_states[i] for i in range(len(row_states)) if row_states_mask[i]]
                row_indices = self.index(row_states_in_basis)
                for row, state in zip(row_indices, row_states_in_basis):
                    v_local[row, col] = psi[state]

        self.comm.Allreduce(v_local, v, op=MPI.SUM)
        # vs = self.comm.allgather(v)
        # if len(psis) == 1:
        #     v = v.reshape((self.size))
        return v

    def build_state(self, v, distribute=False):
        if len(v.shape) == 1:
            v = v.reshape((v.shape[0], 1))
        ncols = v.shape[1]
        local_psis = []
        for col in range(ncols):
            state = {}
            for i in self.local_indices:
                if abs(v[i, col]) > 0:
                    state[self.local_basis[i - self.offset]] = v[i, col]
            local_psis.append(state)
        if distribute:
            return local_psis
        psis = self.comm.allgather(local_psis)
        res = []
        for col in range(ncols):
            state = {}
            for local_psi in psis:
                state.update(local_psi[col])
            res.append(state)
        self.comm.barrier()
        return res

    def build_operator_dict(self, op, op_dict=None, slaterWeightMin=0):
        """
        Express the operator, op, in the current basis. Do not expand the basis.
        Return a dict containing the results of applying op to the different basis states
        """
        if op_dict is None:
            op_dict = {}

        for state in self.local_basis:
            if state not in op_dict:
                _ = applyOp(
                    self.num_spin_orbitals,
                    op,
                    {state: 1},
                    restrictions=self.restrictions,
                    slaterWeightMin=slaterWeightMin,
                    opResult=op_dict,
                )
                # op_dict[state] = res
        return op_dict  # {state: op_dict[state] for state in self.local_basis}

    def build_dense_matrix(self, op, op_dict=None, distribute=True):
        """
        Get the operator as a dense matrix in the current basis.
        by default the dense matrix is distributed to all ranks.
        """
        h_local = self.build_sparse_matrix(op, op_dict)
        local_rows, local_columns = h_local.nonzero()
        local_data = np.fromiter(
            (h_local[row, col] for row, col in zip(local_rows, local_columns)), dtype=complex, count=len(local_columns)
        )
        data = None
        rows = None
        columns = None
        recv_counts = None
        offsets = None
        if self.comm.rank == 0:
            recv_counts = np.empty((self.comm.size), dtype=int)
        self.comm.Gather(np.array([len(local_data)]), recv_counts, root=0)

        if self.comm.rank == 0:
            offsets = [sum(recv_counts[:i]) for i in range(self.comm.size)]
            data = np.empty((sum(recv_counts)), dtype=h_local.dtype)
            rows = np.empty((sum(recv_counts)), dtype=local_rows.dtype)
            columns = np.empty((sum(recv_counts)), dtype=local_columns.dtype)
        self.comm.Gatherv(local_data, [data, recv_counts, offsets, MPI.DOUBLE_COMPLEX], root=0)
        self.comm.Gatherv(local_rows, [rows, recv_counts, offsets, MPI.INT], root=0)
        self.comm.Gatherv(local_columns, [columns, recv_counts, offsets, MPI.INT], root=0)
        if self.comm.rank == 0:
            h = sp.sparse.coo_matrix((data, (rows, columns)), shape=(h_local.shape[0], h_local.shape[0]))
            h = h.todense()
        else:
            h = None
        if distribute:
            h = self.comm.bcast(h, root=0)
        return h

    def build_sparse_matrix(self, op, op_dict: Optional[dict[bytes, dict[bytes, complex]]]=None):
        """
        Get the operator as a sparse matrix in the current basis.
        The sparse matrix is distributed over all ranks.
        """
        if "PETSc" in sys.modules:
            return self._build_PETSc_matrix(op, op_dict)

        expanded_dict = self.build_operator_dict(op, op_dict)

        rows_in_basis: list[bytes] = list({row for column in self.local_basis for row in expanded_dict[column].keys()})
        in_basis_mask: list[bool] = self.contains(rows_in_basis)
        rows_in_basis: list[bytes] = list({rows_in_basis[i] for i in range(len(rows_in_basis)) if in_basis_mask[i]})
        row_dict: dict[bytes, int] = dict(zip(rows_in_basis, self.index(rows_in_basis)))

        rows: list[int] = []
        columns: list[int] = []
        values: list[complex] = []
        for column in self.local_basis:
            for row in expanded_dict[column]:
                if row not in row_dict:
                    continue
                columns.append(self._index_dict[column])
                rows.append(row_dict[row])
                values.append(expanded_dict[column][row])
        if self.debug and len(rows) > 0:
            print(f"{self.size=} {max(rows)=}", flush=True)
        return sp.sparse.csr_matrix(
            (values, (rows, columns)), shape=(self.size, self.size), dtype=complex
        )

    def _build_PETSc_matrix(self, op, op_dict=None):
        """
        Get the operator as a sparse matrix in the current basis.
        The sparse matrix is distributed over all ranks.
        """

        M = PETSc.Mat().create(comm=self.comm)
        M.setSizes([self.size, self.size])

        expanded_op_dict = self.build_operator_dict(op, op_dict)
        columns = []
        rows = []
        values = []
        for column in expanded_op_dict:
            for row in expanded_op_dict[column]:
                columns.append(column)
                rows.append(row)
                values.append(expanded_op_dict[column][row])
        columns = self.index(columns)
        rows = self.index(rows)
        M.setUp()
        for i, j, val in zip(rows, columns, values):
            M[i, j] = val
        M.assemble()
        return M


class CIPSI_Basis(Basis):
    def __init__(
        self,
        valence_baths=None,
        conduction_baths=None,
        delta_valence_occ=None,
        delta_conduction_occ=None,
        delta_impurity_occ=None,
        nominal_impurity_occ=None,
        initial_basis=None,
        restrictions=None,
        num_spin_orbitals=None,
        truncation_threshold=np.inf,
        verbose=False,
        H=None,
        tau=0,
        comm=None,
    ):
        if initial_basis is None:
            assert valence_baths is not None
            assert conduction_baths is not None
            assert nominal_impurity_occ is not None
            initial_basis, num_spin_orbitals = self._get_initial_basis(
                valence_baths,
                conduction_baths,
                delta_valence_occ,
                delta_conduction_occ,
                delta_impurity_occ,
                nominal_impurity_occ,
                verbose,
            )
        else:
            assert num_spin_orbitals is not None
        super(CIPSI_Basis, self).__init__(
            initial_basis=initial_basis,
            num_spin_orbitals=num_spin_orbitals,
            restrictions=restrictions,
            truncation_threshold=truncation_threshold,
            tau=tau,
            verbose=verbose,
            comm=comm,
        )

        if self.size > self.truncation_threshold and H is not None:
            if self.verbose:
                print("Truncating basis!")
            H_sparse = self.build_sparse_matrix(H)
            e_ref, psi_ref = eigensystem_new(
                H_sparse,
                basis=self,
                e_max=1e-12,
                k=min(1, self.size - 1),
                eigenValueTol=0,
                slaterWeightMin=np.finfo(float).eps ** 2,
                verbose=self.verbose,
            )
            self.truncate(psi_ref)

    def truncate(self, psis):
        basis_states = list({state for psi in psis for state in psi})
        coefficients = np.empty(
            (
                len(
                    basis_states,
                )
            )
        )
        for i, state in enumerate(basis_states):
            coefficients[i] = np.max([abs(psi[state]) for psi in psis if state in psi])
        sort_order = np.argsort(coefficients)[::-1]
        new_basis = []
        for i in range(self.truncation_threshold):
            new_basis.append(basis_states[sort_order[i]])

        # self.local_basis.clear()
        self.add_states(new_basis)

    def _calc_de2(self, Djs, H, H_dict, Hpsi_ref, e_ref, slaterWeightMin=0):
        """
        calculate second variational energy contribution of the Slater determinants in states.
        """

        overlap = np.empty((len(Djs)), dtype=complex)
        e_state = np.empty((len(Djs)), dtype=float)
        for j, Dj in enumerate(Djs):
            # <Dj|H|Psi_ref>
            overlap[j] = Hpsi_ref.get(Dj, 0)
            HDj = applyOp(
                self.num_spin_orbitals,
                H,
                {Dj: 1},
                restrictions=self.restrictions,
                slaterWeightMin=slaterWeightMin,
                opResult=H_dict,
            )
            # <Dj|H|Dj>
            e_state[j] = np.real(HDj.get(Dj, 0))
        de = e_ref - e_state

        # <Dj|H|Psi_ref>^2 / <Dj|H|Dj>
        return np.abs(overlap) ** 2 / de

    def expand(self, H, H_dict=None, de2_min=1e-10, dense_cutoff=1e3, slaterWeightMin=0):
        """
        Use the CIPSI method to expand the basis. Keep adding Slater determinants until the CIPSI energy is converged.
        """
        distribute_psi = False
        psi_ref = None
        e0_prev = np.inf
        e0 = 0
        converge_count = 0
        de0_max = -self.tau * np.log(1e-4)
        while converge_count < 1:
            t0 = perf_counter()
            H_sparse = self.build_sparse_matrix(H, op_dict=H_dict)
            t0 = perf_counter() - t0
            t0 = self.comm.reduce(t0, op=MPI.SUM, root=0)
            if self.verbose:
                print(f"->Time to build sparse H: {t0/self.comm.size:.3f} seconds")

            t0 = perf_counter()
            if psi_ref is not None:
                v0 = self.build_vector(psi_ref, distributed=distribute_psi)
            else:
                v0 = None
            e_ref, psi_ref = eigensystem_new(
                H_sparse,
                basis=self,
                e_max=de0_max,
                k=1 if psi_ref is None else max(1, len(psi_ref)),
                v0=v0,
                eigenValueTol=de2_min,
                dense_cutoff=dense_cutoff,
                verbose=self.verbose,
                distribute_eigenvectors=distribute_psi,
            )
            e0_prev = e0
            e0 = np.min(e_ref)
            t0 = perf_counter() - t0
            t0 = self.comm.reduce(t0, op=MPI.SUM, root=0)
            if self.verbose:
                print(f"->Time to get psi_ref: {t0/self.comm.size:.3f} seconds")
                print("->Loop over eigenstates")

            new_Dj = set()
            for e_i, psi_i in zip(e_ref, psi_ref):
                t0_loop = perf_counter()
                Hpsi_i = applyOp(
                    self.num_spin_orbitals,
                    H,
                    psi_i,
                    restrictions=self.restrictions,
                    slaterWeightMin=slaterWeightMin,
                    opResult=H_dict,
                )
                t0 = perf_counter() - t0_loop
                t0 = self.comm.reduce(t0, op=MPI.SUM, root=0)
                if self.verbose:
                    print(f"--->Time to calculate Hpsi_i: {t0/self.comm.size:.3f} seconds")

                t0 = perf_counter()

                Dj_basis = Basis(
                    initial_basis=set(Hpsi_i.keys()),
                    num_spin_orbitals=self.num_spin_orbitals,
                    restrictions=None,
                    comm=self.comm,
                    verbose=False,
                )
                t0 = perf_counter() - t0
                t0 = self.comm.reduce(t0, op=MPI.SUM, root=0)
                if self.verbose:
                    print(f"--->Time to setup distributed Djs: {t0/self.comm.size:.3f} seconds")

                t0 = perf_counter()

                # send_states = [[] for _ in range(self.comm.size)]
                # send_amps = [[] for _ in range(self.comm.size)]
                # for state, amp in Hpsi_i.items():
                #     for r in range(self.comm.size):
                #         if Dj_basis.state_bounds[r][0] is None:
                #             continue
                #         if state >= Dj_basis.state_bounds[r][0] and state <= Dj_basis.state_bounds[r][1]:
                #             send_states[r].append(state)
                #             send_amps[r].append(amp)
                #             break
                # received_states = self.alltoall_states(send_states)
                # received_amps = self.comm.alltoall(send_amps)
                # Hpsi_i = {}
                # for r, states in enumerate(received_states):
                #     for i, state in enumerate(states):
                #         Hpsi_i[state] = received_amps[r][i] + Hpsi_i.get(state, 0)

                t0 = perf_counter() - t0
                t0 = self.comm.reduce(t0, op=MPI.SUM, root=0)
                if self.verbose:
                    print(f"--->Time to distribute H|psi_i>: {t0/self.comm.size:.3f} seconds")

                t0 = perf_counter()
                de2 = self._calc_de2(Dj_basis.local_basis, H, H_dict, Hpsi_i, e_i)

                de2_mask = np.abs(de2) >= de2_min

                t0 = perf_counter() - t0
                t0 = self.comm.reduce(t0, op=MPI.SUM, root=0)
                if self.verbose:
                    print(f"--->Time to calculate de_2: {t0/self.comm.size:.3f} seconds")

                t0 = perf_counter()
                Dji = {Dj_basis.local_basis[i] for i, mask in enumerate(de2_mask) if mask}
                Dji = self._generate_spin_flipped_determinants(Dji)
                t0 = perf_counter() - t0
                t0 = self.comm.reduce(t0, op=MPI.SUM, root=0)
                if self.verbose:
                    print(f"--->Time to generate spin flipped determinants: {t0/self.comm.size:.3f} seconds")
                new_Dj |= Dji - set(self.local_basis)

                t0 = perf_counter() - t0_loop
                t0 = self.comm.reduce(t0, op=MPI.SUM, root=0)
                if self.verbose:
                    print(f"->One loop took a total of: {t0/self.comm.size:.3f} seconds", flush=True)

            t0 = perf_counter()
            old_size = self.size
            self.add_states(new_Dj)
            t0 = perf_counter() - t0
            t0 = self.comm.reduce(t0, op=MPI.SUM, root=0)
            if self.verbose:
                print(f"--->Time to add new states: {t0/self.comm.size:.3f} seconds")

            if old_size == self.size:
                converge_count += 1
            else:
                converge_count = 0
            if self.verbose:
                print(
                    f"-----> N = {self.size: 7,d}, log(de2_min) = {np.log10(de2_min): 5.1f}, log(|de_0|) = {np.log10(abs(e0 - e0_prev))}, {converge_count=}",
                )

        if self.verbose:
            print(f"After expansion, the basis contains {self.size} elements.")

        if self.size > self.truncation_threshold:
            H_sparse = self.build_sparse_matrix(H, op_dict=H_dict)
            e_ref, psi_ref = eigensystem_new(
                H_sparse,
                basis=self,
                e_max=de0_max,
                k=min(1, self.size - 1),
                verbose=False,
            )
            self.truncate(psi_ref)
            if self.verbose:
                print(f"----->After truncation, the basis contains {self.size} elements.")
        return self.build_operator_dict(H, op_dict=None)

    def expand_at(self, w, psi_ref, H, H_dict=None, slaterWeightMin=0):
        de2_min = 1e-5

        t_applyOp = 0
        t_basis_mask = 0
        t_new_dj = 0
        t_distribute_Hpsi = 0
        t_de2 = 0
        t_de2_filter = 0
        t_spin_flip = 0
        t_add_dj = 0
        t_massage_Hpsi = 0

        t_tot = perf_counter()
        while True:
            t0 = perf_counter()
            Hpsi_ref = applyOp(
                self.num_spin_orbitals,
                H,
                psi_ref,
                restrictions=self.restrictions,
                slaterWeightMin=slaterWeightMin,
                opResult=H_dict,
            )
            t_applyOp += perf_counter() - t0

            t_0 = perf_counter()
            Dj_basis = Basis(
                initial_basis=set(Hpsi_ref.keys()),
                num_spin_orbitals=self.num_spin_orbitals,
                restrictions=None,
                comm=self.comm,
                verbose=False,
            )
            if len(Dj_basis) == 0:
                break
            t_new_dj += perf_counter() - t_0

            t_0 = perf_counter()
            send_states = [[] for _ in range(self.comm.size)]
            send_amps = [[] for _ in range(self.comm.size)]
            for state, amp in Hpsi_ref.items():
                for r in range(self.comm.size):
                    if Dj_basis.state_bounds[r][0] is None:
                        continue
                    if state >= Dj_basis.state_bounds[r][0] and state <= Dj_basis.state_bounds[r][1]:
                        send_states[r].append(state)
                        send_amps[r].append(amp)
                        break
            received_states = self.alltoall_states(send_states)
            received_amps = self.comm.alltoall(send_amps)
            Hpsi_ref = {}
            for r, states in enumerate(received_states):
                for i, state in enumerate(states):
                    Hpsi_ref[state] = received_amps[r][i] + Hpsi_ref.get(state, 0)
            t_distribute_Hpsi += perf_counter() - t_0

            t_0 = perf_counter()
            de2 = self._calc_de2(Dj_basis.local_basis, H, H_dict, Hpsi_ref, w)

            de2_mask = np.abs(de2) >= de2_min
            t_de2 += perf_counter() - t_0

            t_0 = perf_counter()
            Dji = {Dj_basis.local_basis[i] for i, mask in enumerate(de2_mask) if mask}
            t_de2_filter += perf_counter() - t_0

            t_0 = perf_counter()
            Dji = self._generate_spin_flipped_determinants(Dji)
            t_spin_flip += perf_counter() - t_0

            t_0 = perf_counter()
            old_size = self.size
            self.local_basis.clear()
            self.add_states(Dji)
            if True or self.size == old_size:
                break
            t_add_dj += perf_counter() - t_0

            t_0 = perf_counter()
            Hpsi_keys = list(Hpsi_ref.keys())
            mask = self.contains(Hpsi_keys)
            psi_ref = {state: Hpsi_ref[state] for state, m in zip(Hpsi_keys, mask) if m}
            N = np.sqrt(norm2(psi_ref))
            psi_ref = {state: psi_ref[state] / N for state in psi_ref}
            t_massage_Hpsi += perf_counter() - t_0
        t_build_op_dict = perf_counter()
        h_dict = self.build_operator_dict(H, op_dict=None)
        t_build_op_dict = perf_counter() - t_build_op_dict
        t_tot = perf_counter() - t_tot

        return h_dict

    def copy(self):
        new_basis = CIPSI_Basis(
            initial_basis=[],
            num_spin_orbitals=self.num_spin_orbitals,
            restrictions=self.restrictions,
            comm=self.comm,
            truncation_threshold=self.truncation_threshold,
            tau=self.tau,
            verbose=self.verbose,
        )
        new_basis.add_states(self.local_basis)
        return new_basis<|MERGE_RESOLUTION|>--- conflicted
+++ resolved
@@ -226,6 +226,7 @@
         t0 = perf_counter() - t0
         if verbose:
             print(f"===> T initial_basis : {t0}")
+        print(f"{initial_basis=}")
         t0 = perf_counter()
         self.verbose = verbose
         self.debug = debug
@@ -265,45 +266,42 @@
 
         t0 = perf_counter()
         self.add_states(initial_basis)
+        print(f"{self.local_basis=}")
         t0 = perf_counter() - t0
         if verbose:
             print(f"===> T add_states : {t0}")
 
     def alltoall_states(self, send_list: list[list[bytes]]):
-        states = self.comm.alltoall(send_list)
-        # recv_counts = np.empty((self.comm.size), dtype=int)
-        # self.comm.Alltoall(
-        #     (np.fromiter((len(l) for l in send_list), dtype=int, count=len(send_list)), MPI.INT64_T), recv_counts
-        # )
+        # states = self.comm.alltoall(send_list)
+        recv_counts = np.empty((self.comm.size), dtype=int)
+        self.comm.Alltoall(
+            (np.fromiter((len(l) for l in send_list), dtype=int, count=len(send_list)), MPI.INT64_T), recv_counts
+        )
 
         # received_bytes = np.empty((np.sum(recv_counts) * self.n_bytes), dtype=np.ubyte)
-<<<<<<< HEAD
         received_bytes = bytearray(sum(recv_counts) * self.n_bytes)
         offsets = np.fromiter((np.sum(recv_counts[:i]) for i in range(self.comm.size)), dtype=int, count=self.comm.size)
-=======
-        # offsets = np.fromiter((np.sum(recv_counts[:i]) for i in range(self.comm.size)), dtype=int, count=self.comm.size)
->>>>>>> bfc5e41c
-
-        # send_counts = np.fromiter((len(l) for l in send_list), dtype=int, count=len(send_list))
-        # send_offsets = np.fromiter(
-        #     (np.sum(send_counts[:i]) for i in range(self.comm.size)), dtype=int, count=self.comm.size
-        # )
-
-        # self.comm.Alltoallv(
-        #     (
-        #         np.fromiter(
-        #             (byte for state_list in send_list for state in state_list for byte in state),
-        #             dtype=np.ubyte,
-        #             count=np.sum(send_counts) * self.n_bytes,
-        #         ),
-        #         send_counts * self.n_bytes,
-        #         send_offsets * self.n_bytes,
-        #         MPI.BYTE,
-        #     ),
-        #     (received_bytes, recv_counts * self.n_bytes, offsets * self.n_bytes, MPI.BYTE),
-        # )
-
-<<<<<<< HEAD
+
+        send_counts = np.fromiter((len(l) for l in send_list), dtype=int, count=len(send_list))
+        send_offsets = np.fromiter(
+            (np.sum(send_counts[:i]) for i in range(self.comm.size)), dtype=int, count=self.comm.size
+        )
+
+        self.comm.Alltoallv(
+            (
+                bytearray(byte for state_list in send_list for state in state_list for byte in state),
+                # np.fromiter(
+                #     (byte for state_list in send_list for state in state_list for byte in state),
+                #     dtype=np.ubyte,
+                #     count=np.sum(send_counts) * self.n_bytes,
+                # ),
+                send_counts * self.n_bytes,
+                send_offsets * self.n_bytes,
+                MPI.BYTE,
+            ),
+            (received_bytes, recv_counts * self.n_bytes, offsets * self.n_bytes, MPI.BYTE),
+        )
+
         states: list[list[bytes]] = [[] for _ in range(len(send_list))]
         start = 0
         for r in range(len(recv_counts)):
@@ -315,19 +313,6 @@
                 # for i in np.split(received_bytes[start : start + recv_counts[r] * self.n_bytes], recv_counts[r])
             ]
             start += recv_counts[r] * self.n_bytes
-=======
-        # states: list[list[bytes]] = [[] for _ in range(len(send_list))]
-        # start = 0
-        # for r in range(len(recv_counts)):
-        #     if recv_counts[r] == 0:
-        #         continue
-        #     states[r] = [
-        #         # received_bytes[start + i * self.n_bytes : start + (i + 1) * self.n_bytes].tobytes() for i in range(recv_counts[r])
-        #         i.tobytes()
-        #         for i in np.split(received_bytes[start : start + recv_counts[r] * self.n_bytes], recv_counts[r])
-        #     ]
-        #     start += recv_counts[r] * self.n_bytes
->>>>>>> bfc5e41c
         return states
 
     def _set_state_bounds(self, local_states):
@@ -350,18 +335,20 @@
             all_samples_bytes = None
             offsets = 0
             if self.comm.rank == 0:
-                all_samples_bytes = np.empty((sum(samples_count) * self.n_bytes), dtype=np.ubyte)
+                all_samples_bytes = bytearray(sum(samples_count) * self.n_bytes)
+                # all_samples_bytes = np.empty((sum(samples_count) * self.n_bytes), dtype=np.ubyte)
                 offsets = np.fromiter(
                     (np.sum(samples_count[:i]) for i in range(self.comm.size)), dtype=int, count=self.comm.size
                 )
 
             self.comm.Gatherv(
                 (
-                    np.fromiter(
-                        (byte for state in samples for byte in state),
-                        dtype=np.ubyte,
-                        count=len(samples) * self.n_bytes,
-                    ),
+                    bytearray((byte for state in samples for byte in state)),
+                    # np.fromiter(
+                    #     (byte for state in samples for byte in state),
+                    #     dtype=np.ubyte,
+                    #     count=len(samples) * self.n_bytes,
+                    # ),
                     MPI.BYTE,
                 ),
                 (all_samples_bytes, samples_count * self.n_bytes, offsets * self.n_bytes, MPI.BYTE),
@@ -373,8 +360,8 @@
                 if sum(samples_count) == 0:
                     state_bounds = [psr.int2bytes(0, self.num_spin_orbitals)] * self.comm.size
                 else:
-                    # all_states = sorted({all_samples_bytes[i * self.n_bytes : (i + 1) * self.n_bytes].tobytes() for i in  range(np.sum(samples_count))})
-                    all_states = sorted({i.tobytes() for i in np.split(all_samples_bytes, np.sum(samples_count))})
+                    all_states = sorted({bytes(all_samples_bytes[i * self.n_bytes : (i + 1) * self.n_bytes]) for i in  range(np.sum(samples_count))})
+                    # all_states = sorted({i.tobytes() for i in np.split(all_samples_bytes, np.sum(samples_count))})
 
                     sizes = np.array([len(all_states) // self.comm.size] * self.comm.size, dtype=int)
                     sizes[: len(all_states) % self.comm.size] += 1
@@ -384,21 +371,23 @@
                         all_states[bound] if bound < len(all_states) else all_states[-1] for bound in bounds
                     ]
                     # state_bounds_bytes = np.array([byte for state in state_bounds for byte in state], dtype=np.ubyte)
-                state_bounds_bytes = np.fromiter(
-                    (byte for state in state_bounds for byte in state),
-                    dtype=np.ubyte,
-                    count=len(state_bounds) * self.n_bytes,
-                )
+                state_bounds_bytes = bytearray(byte for state in state_bounds for byte in state)
+                # state_bounds_bytes = np.fromiter(
+                #     (byte for state in state_bounds for byte in state),
+                #     dtype=np.ubyte,
+                #     count=len(state_bounds) * self.n_bytes,
+                # )
             else:
-                state_bounds_bytes = np.empty((self.comm.size * self.n_bytes), dtype=np.ubyte)
+                state_bounds_bytes = bytearray(self.comm.size * self.n_bytes)
+                # state_bounds_bytes = np.empty((self.comm.size * self.n_bytes), dtype=np.ubyte)
                 state_bounds = None
             done = self.comm.bcast(done, root=0)
 
         self.comm.Bcast(state_bounds_bytes, root=0)
         state_bounds: list[bytes] = [
-            # state_bounds_bytes[i * self.n_bytes : (i + 1) * self.n_bytes].tobytes() for i in range(self.comm.size)
-            i.tobytes()
-            for i in np.split(state_bounds_bytes, self.comm.size)
+            bytes(state_bounds_bytes[i * self.n_bytes : (i + 1) * self.n_bytes]) for i in range(self.comm.size)
+            # i.tobytes()
+            # for i in np.split(state_bounds_bytes, self.comm.size)
         ]
         return state_bounds
 
@@ -407,7 +396,7 @@
         Extend the current basis by adding the new_states to it.
         """
         if not self.is_distributed:
-            local_basis = sorted(set(itertools.chain(self.local_basis, new_states)))
+            local_basis: list[bytes] = sorted(set(itertools.chain(self.local_basis, new_states)))
             # self.local_basis.clear()
             self.local_basis = local_basis
             self.size = len(self.local_basis)
@@ -427,7 +416,7 @@
             # self.local_basis.clear()
             if self.comm.rank == 0:
                 new_basis = sorted(old_basis | new_states)
-                send_basis: list[list[self.type]] = [[] for _ in range(self.comm.size)]
+                send_basis: Optional[list[list[bytes]]] = [[] for _ in range(self.comm.size)]
                 start = 0
                 for r in range(self.comm.size):
                     stop = start + len(new_basis) // self.comm.size
@@ -494,11 +483,12 @@
             self.comm.Alltoallv(
                 [
                     # np.array([byte for states in send_list for state in states for byte in state], dtype=np.ubyte),
-                    np.fromiter(
-                        (byte for states in send_list for state in states for byte in state),
-                        dtype=np.ubyte,
-                        count=np.sum(send_counts) * self.n_bytes,
-                    ),
+                    bytearray(byte for states in send_list for state in states for byte in state),
+                    # np.fromiter(
+                    #     (byte for states in send_list for state in states for byte in state),
+                    #     dtype=np.ubyte,
+                    #     count=np.sum(send_counts) * self.n_bytes,
+                    # ),
                     send_counts * self.n_bytes,
                     send_offsets * self.n_bytes,
                     MPI.BYTE,
@@ -524,7 +514,7 @@
 
             t0 = perf_counter()
             # self.local_basis.clear()
-            local_basis = sorted(received_states)
+            local_basis: list[bytes] = sorted(received_states)
             t0 = perf_counter() - t0
             if self.verbose:
                 print(f"=======> T sort received_states : {t0}")
@@ -587,7 +577,7 @@
                 new_states = self._generate_spin_flipped_determinants(new_states)
 
                 new_basis += sorted(new_states)
-                self.local_basis = list(sorted(new_basis))
+                self.local_basis = sorted(new_basis)
         else:
             while not done:
                 local_states = set()
@@ -626,23 +616,32 @@
                     send_to_ranks[idx] = r
                     break
         send_order = np.argsort(send_to_ranks, kind="stable")
-        queries = self.comm.alltoall(send_list)
-        # recv_counts = np.empty((self.comm.size), dtype=int)
-
-        # self.comm.Alltoall(
-        #     (np.fromiter((len(l) for l in send_list), dtype=int, count=len(send_list)), MPI.INT64_T), recv_counts
-        # )
-
-        # queries = np.empty((sum(recv_counts)), dtype=int)
-        # displacements = np.fromiter(
-        #     (sum(recv_counts[:p]) for p in range(self.comm.size)), dtype=int, count=self.comm.size
-        # )
-        # send_counts = np.fromiter((len(l) for l in send_list), dtype=int, count=len(send_list))
-        # send_offsets = np.fromiter(
-        #     (sum(send_counts[:r]) for r in range(self.comm.size)), dtype=int, count=self.comm.size
-        # )
-
-<<<<<<< HEAD
+        # queries = self.comm.alltoall(send_list)
+        recv_counts = np.empty((self.comm.size), dtype=int)
+
+        self.comm.Alltoall(
+            (np.fromiter((len(l) for l in send_list), dtype=int, count=len(send_list)), MPI.INT64_T), recv_counts
+        )
+
+        queries = np.empty((sum(recv_counts)), dtype=int)
+        displacements = np.fromiter(
+            (sum(recv_counts[:p]) for p in range(self.comm.size)), dtype=int, count=self.comm.size
+        )
+        send_counts = np.fromiter((len(l) for l in send_list), dtype=int, count=len(send_list))
+        send_offsets = np.fromiter(
+            (sum(send_counts[:r]) for r in range(self.comm.size)), dtype=int, count=self.comm.size
+        )
+
+        self.comm.Alltoallv(
+            (
+                np.fromiter((i for l in send_list for i in l), dtype=int, count=len(l)),
+                send_counts,
+                send_offsets,
+                MPI.INT64_T,
+            ),
+            (queries, recv_counts, displacements, MPI.INT64_T),
+        )
+
         results = bytearray(sum(recv_counts) * self.n_bytes)
         # results = np.empty((sum(recv_counts) * self.n_bytes), dtype=np.ubyte)
         for i, query in enumerate(queries):
@@ -651,47 +650,16 @@
                 # results[i * self.n_bytes : (i + 1) * self.n_bytes] = np.frombuffer(
                 #     self.local_basis[query - self.offset], dtype=np.ubyte, count=self.n_bytes
                 # )
-        result = np.zeros((len(l) * self.n_bytes), dtype=np.ubyte)
-=======
-        # self.comm.Alltoallv(
-        #     (
-        #         np.fromiter((i for l in send_list for i in l), dtype=int, count=len(l)),
-        #         send_counts,
-        #         send_offsets,
-        #         MPI.INT64_T,
-        #     ),
-        #     (queries, recv_counts, displacements, MPI.INT64_T),
-        # )
->>>>>>> bfc5e41c
-
-        results = [[] for _ in range(self.comm.size)]
-        for r in range(self.comm.size):
-            for query in queries[r]:
-                if query >= self.offset and query < self.offset + len(self.local_basis):
-                    results[r].append(self.local_basis[query - self.offset])
-                else:
-                    results[r].append(psr.int2bytes(0, self.num_spin_orbitals))
-        results = self.comm.alltoall(results)
-        # results = np.empty((sum(recv_counts) * self.n_bytes), dtype=np.ubyte)
-        # for i, query in enumerate(queries):
-        #     if query >= self.offset and query < self.offset + len(self.local_basis):
-        #         results[i * self.n_bytes : (i + 1) * self.n_bytes] = np.frombuffer(
-        #             self.local_basis[query - self.offset], dtype=np.ubyte, count=self.n_bytes
-        #         )
+        result = bytearray((len(l) * self.n_bytes))
         # result = np.zeros((len(l) * self.n_bytes), dtype=np.ubyte)
-        result = [psr.int2bytes(0, self.num_spin_orbitals)] * len(l)
-        i = 0
-        for r in range(self.comm.size):
-            for res in results[r]:
-                result[i] = res
-                i += 1
-
-        # self.comm.Alltoallv(
-        #     (results, recv_counts * self.n_bytes, displacements * self.n_bytes, MPI.BYTE),
-        #     (result, send_counts * self.n_bytes, send_offsets * self.n_bytes, MPI.BYTE),
-        # )
-
-        return [result[i] for i in np.argsort(send_order)]
+
+        self.comm.Alltoallv(
+            (results, recv_counts * self.n_bytes, displacements * self.n_bytes, MPI.BYTE),
+            (result, send_counts * self.n_bytes, send_offsets * self.n_bytes, MPI.BYTE),
+        )
+
+        # return [result[i] for i in np.argsort(send_order)]
+        return [bytes(result[i * self.n_bytes : (i + 1) * self.n_bytes]) for i in np.argsort(send_order)]
         # return [result[i * self.n_bytes : (i + 1) * self.n_bytes].tobytes() for i in np.argsort(send_order)]
         # result_new = [None] * len(l)
         # for i in range(len(l)):
@@ -725,15 +693,15 @@
                         print(f"{val=}")
                         print(f"{i=}")
                     raise ValueError(f"Could not find {val[i]} in basis!")
-        elif isinstance(val, np.ndarray):
-            if val.shape[0] > 0:
-                # res = self._index_sequence([val[i * self.n_bytes : (i + 1) * self.n_bytes].tobytes() for i in range(val.shape[0] // self.n_bytes)])
-                res = self._index_sequence([i.tobytes() for i in np.split(val, val.shape[0] // self.n_bytes)])
-            else:
-                res = self._index_sequence([])
-            for i, v in enumerate(res):
-                if v == self.size:
-                    raise ValueError(f"Could not find {val[i]} in basis!")
+        # elif isinstance(val, np.ndarray):
+        #     if val.shape[0] > 0:
+        #         # res = self._index_sequence([val[i * self.n_bytes : (i + 1) * self.n_bytes].tobytes() for i in range(val.shape[0] // self.n_bytes)])
+        #         res = self._index_sequence([i.tobytes() for i in np.split(val, val.shape[0] // self.n_bytes)])
+        #     else:
+        #         res = self._index_sequence([])
+        #     for i, v in enumerate(res):
+        #         if v == self.size:
+        #             raise ValueError(f"Could not find {val[i]} in basis!")
         else:
             raise TypeError(f"Invalid query type {type(val)}! Valid types are {self.dtype} and sequences thereof.")
         return res
@@ -746,8 +714,11 @@
         send_list: list[list[bytes]] = [[] for _ in range(self.comm.size)]
         send_to_ranks = np.empty((len(s)), dtype=int)
         send_to_ranks[:] = self.size
+        print(f"{s=}, {type(s)=}")
         for i, val in enumerate(s):
             for r in range(self.comm.size):
+                print(f"{val=}, {type(val)=}")
+                print(f"{self.state_bounds=}")
                 if (
                     self.state_bounds[r][0] is not None
                     and val >= self.state_bounds[r][0]
@@ -762,51 +733,44 @@
             for r in range(self.comm.size):
                 print(f"    {r}: {send_list[r]}")
         send_order = np.argsort(send_to_ranks, kind="stable")
-        # recv_counts = np.empty((self.comm.size), dtype=int)
-        # send_counts = np.fromiter((len(send_list[r]) for r in range(self.comm.size)), dtype=int, count=self.comm.size)
-        # send_displacements = np.fromiter(
-        #     (sum(send_counts[:i]) for i in range(self.comm.size)), dtype=int, count=self.comm.size
-        # )
-
-        # self.comm.Alltoall(
-        #     (
-        #         np.fromiter((len(send_list[r]) for r in range(self.comm.size)), dtype=int, count=self.comm.size),
-        #         MPI.INT64_T,
-        #     ),
-        #     recv_counts,
-        # )
-
-<<<<<<< HEAD
+        recv_counts = np.empty((self.comm.size), dtype=int)
+        send_counts = np.fromiter((len(send_list[r]) for r in range(self.comm.size)), dtype=int, count=self.comm.size)
+        send_displacements = np.fromiter(
+            (sum(send_counts[:i]) for i in range(self.comm.size)), dtype=int, count=self.comm.size
+        )
+
+        self.comm.Alltoall(
+            (
+                np.fromiter((len(send_list[r]) for r in range(self.comm.size)), dtype=int, count=self.comm.size),
+                MPI.INT64_T,
+            ),
+            recv_counts,
+        )
+
         queries = bytearray(sum(recv_counts) * self.n_bytes)
         # queries = np.empty((sum(recv_counts) * self.n_bytes), dtype=np.ubyte)
         displacements = np.fromiter(
             (sum(recv_counts[:p]) for p in range(self.comm.size)), dtype=int, count=self.comm.size
         )
-=======
-        # queries = np.empty((sum(recv_counts) * self.n_bytes), dtype=np.ubyte)
-        # displacements = np.fromiter(
-        #     (sum(recv_counts[:p]) for p in range(self.comm.size)), dtype=int, count=self.comm.size
-        # )
->>>>>>> bfc5e41c
-
-        # self.comm.Alltoallv(
-        #     (
-        #         np.fromiter(
-        #             (byte for states in send_list for state in states for byte in state),
-        #             dtype=np.ubyte,
-        #             count=sum(send_counts) * self.n_bytes,
-        #         ),
-        #         send_counts * self.n_bytes,
-        #         send_displacements * self.n_bytes,
-        #         MPI.BYTE,
-        #     ),
-        #     (queries, recv_counts * self.n_bytes, displacements * self.n_bytes, MPI.BYTE),
-        # )
-        queries = self.comm.alltoall(send_list)
+
+        self.comm.Alltoallv(
+            (
+                bytearray(byte for states in send_list for state in states for byte in state),
+                # np.fromiter(
+                #     (byte for states in send_list for state in states for byte in state),
+                #     dtype=np.ubyte,
+                #     count=sum(send_counts) * self.n_bytes,
+                # ),
+                send_counts * self.n_bytes,
+                send_displacements * self.n_bytes,
+                MPI.BYTE,
+            ),
+            (queries, recv_counts * self.n_bytes, displacements * self.n_bytes, MPI.BYTE),
+        )
+        # queries = self.comm.alltoall(send_list)
         if self.debug:
             print("queries:")
             for r in range(self.comm.size):
-<<<<<<< HEAD
                 print(f"    {r}: {[bytes(queries[i * self.n_bytes: (i + 1) * self.n_bytes]) for i in range(displacements[r], displacements[r] + recv_counts[r])]}")
                 # print(f"    {r}: {[queries[i * self.n_bytes: (i + 1) * self.n_bytes].tobytes() for i in range(displacements[r], displacements[r] + recv_counts[r])]}")
 
@@ -819,32 +783,18 @@
             # if query in self._index_dict:
             #     results[i] = self._index_dict[query]
         # result = np.zeros((sum(send_counts)), dtype=int)
-=======
-                print(f"    {r}: {[i for i in queries[r]]}")
-                # print(f"    {r}: {[queries[i * self.n_bytes: (i + 1) * self.n_bytes].tobytes() for i in range(displacements[r], displacements[r] + recv_counts[r])]}")
-
-        results = [[] for _ in range(self.comm.size)]
-        for r in range(self.comm.size):
-            for query in queries[r]:
-                results[r].append(self._index_dict.get(query, self.size))
-        results = self.comm.alltoall(results)
-        # results = np.empty((sum(recv_counts)), dtype=int)
-        # for i in range(sum(recv_counts)):
-        #     query = queries[i * self.n_bytes : (i + 1) * self.n_bytes].tobytes()
-        #     results[i] = self._index_dict.get(query, self.size)
->>>>>>> bfc5e41c
         result = np.empty((len(s)), dtype=int)
         result[:] = self.size
-        i = 0
-        for r in range(self.comm.size):
-            for res in results[r]:
-                result[i] = res
-                i += 1
-
-        # self.comm.Alltoallv(
-        #     (results, recv_counts, displacements, MPI.INT64_T), (result, send_counts, send_displacements, MPI.INT64_T)
-        # )
-        # result[sum(send_counts):] = self.size
+        # i = 0
+        # for r in range(self.comm.size):
+        #     for res in results[r]:
+        #         result[i] = res
+        #         i += 1
+
+        self.comm.Alltoallv(
+            (results, recv_counts, displacements, MPI.INT64_T), (result, send_counts, send_displacements, MPI.INT64_T)
+        )
+        result[sum(send_counts):] = self.size
 
         # return [result[i] for i in np.argsort(send_order)]
         return result[np.argsort(send_order)].tolist()
