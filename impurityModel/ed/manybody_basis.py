from math import ceil
from time import perf_counter
import sys
from typing import Optional, Union

try:
    from collections.abc import Sequence, Iterable
except ModuleNotFoundError:
    from collections import Sequence, Iterable
import itertools
from heapq import merge
import numpy as np
import scipy as sp
from mpi4py import MPI
from impurityModel.ed.manybody_state_containers import DistributedStateContainer, CentralizedStateContainer


from impurityModel.ed import product_state_representation as psr
from impurityModel.ed.finite import applyOp_new as applyOp, c2i, c2i_op, eigensystem_new, norm2


def batched(iterable: Iterable, n: int) -> Iterable:
    """
    batched('ABCDEFG', 3) → ABC DEF G
    """
    if n < 1:
        raise ValueError("n must be at least one")
    it = iter(iterable)
    while batch := tuple(itertools.islice(it, n)):
        yield batch


def combine_sets(set_1, set_2, _):
    return set_1 | set_2


combine_sets_op = MPI.Op.Create(combine_sets, commute=True)


def reduce_subscript(a, b, datatype):
    res = np.empty_like(a)
    for i in range(a.shape[0]):
        for j in range(a.shape[1]):
            if a[i][j] is None:
                res[i][j] = b[i][j]
            else:
                res[i][j] = a[i][j]
    return res


reduce_subscript_op = MPI.Op.Create(reduce_subscript, commute=True)


def getitem_reduce(a, b, datatype):
    return [max(val_a, val_b) for val_a, val_b in zip(a, b)]


getitem_reduce_op = MPI.Op.Create(getitem_reduce, commute=True)


def getitem_reduce_matrix(a, b, datatype):
    res = [[None for _ in row] for row in a]
    for i in range(len(a)):
        for j in range(len(a[i])):
            res[i][j] = max(a[i][j], b[i][j])
    return res


getitem_reduce_matrix_op = MPI.Op.Create(getitem_reduce_matrix, commute=True)


class Basis:
    def _get_offsets_and_local_lengths(self, total_length):
        offset = 0
        local_len = total_length
        if self.comm is not None:
            local_len = total_length // self.comm.size
            leftovers = total_length % self.comm.size
            if leftovers != 0 and self.comm.rank < leftovers:
                local_len += 1
            scanned_length = np.empty((1,), dtype=int)
            offset = self.comm.Scan(np.array([local_len], dtype=int), scanned_length, op=MPI.SUM)
        return offset, scanned_length[0] - local_len

    def _get_initial_basis(
        self,
        impurity_orbitals,
        valence_baths,
        conduction_baths,
        delta_valence_occ,
        delta_conduction_occ,
        delta_impurity_occ,
        nominal_impurity_occ,
        verbose,
    ):
        total_baths = {i: valence_baths[i] + conduction_baths[i] for i in valence_baths}
        configurations = {}
        n_imp_orbs = 0
        n_val_orbs = sum(imp_orbs for imp_orbs in impurity_orbitals.values())
        n_cond_orbs = n_val_orbs + sum(val_orbs for val_orbs in valence_baths.values())
        for i in valence_baths:
            if verbose:
                print(f"{i=}")
            valid_configurations = []
            for delta_valence in range(delta_valence_occ[i] + 1):
                for delta_conduction in range(delta_conduction_occ[i] + 1):
                    delta_impurity = delta_valence - delta_conduction
                    if (
                        abs(delta_impurity) <= delta_impurity_occ[i]
                        and nominal_impurity_occ[i] + delta_impurity <= impurity_orbitals[i]
                        and nominal_impurity_occ[i] + delta_impurity >= 0
                    ):
                        impurity_occupation = nominal_impurity_occ[i] + delta_impurity
                        valence_occupation = valence_baths[i] - delta_valence
                        conduction_occupation = delta_conduction
                        if verbose:
                            print("Partition occupations")
                            print(f"Impurity occupation:   {impurity_occupation:d}")
                            print(f"Valence occupation:   {valence_occupation:d}")
                            print(f"Conduction occupation: {conduction_occupation:d}")
                        impurity_electron_indices = list(range(n_imp_orbs, n_imp_orbs + impurity_orbitals[i]))
                        impurity_configurations = itertools.combinations(impurity_electron_indices, impurity_occupation)
                        valence_electron_indices = list(range(n_val_orbs, n_val_orbs + valence_baths[i]))
                        valence_configurations = itertools.combinations(valence_electron_indices, valence_occupation)
                        conduction_electron_indices = list(range(n_cond_orbs, n_cond_orbs + conduction_baths[i]))
                        conduction_configurations = itertools.combinations(
                            conduction_electron_indices, conduction_occupation
                        )
                        valid_configurations.append(
                            itertools.product(
                                impurity_configurations, valence_configurations, conduction_configurations
                            )
                        )
            configurations[i] = [
                imp + val + cond for configuration in valid_configurations for (imp, val, cond) in configuration
            ]
            n_imp_orbs += impurity_orbitals[i]
            n_val_orbs += valence_baths[i]
            n_cond_orbs += conduction_baths[i]
        num_spin_orbitals = sum(impurity_orbitals[i] + total_baths[i] for i in total_baths)
        basis = []
        # Combine all valid configurations for all l-subconfigurations (ex. p-states and d-states)
        for system_configuration in itertools.product(*configurations.values()):
            basis.append(
                psr.tuple2bytes(
                    tuple(sorted(itertools.chain.from_iterable(system_configuration))),
                    num_spin_orbitals,
                )
            )
        return basis, num_spin_orbitals

    def _get_restrictions(
        self,
        impurity_orbitals,
        valence_baths,
        conduction_baths,
        delta_valence_occ,
        delta_conduction_occ,
        delta_impurity_occ,
        nominal_impurity_occ,
        verbose,
    ):
        restrictions = {}
        total_baths = {i: valence_baths[i] + conduction_baths[i] for i in valence_baths}
        impurity_orbs = 0
        valence_orbs = sum(imp_orbs for imp_orbs in impurity_orbitals.values())
        conduction_orbs = valence_orbs + sum(val_orbs for val_orbs in valence_orbitals.values())
        for i in total_baths:
            impurity_indices = frozenset(range(impurity_orbs, impurity_orbs + impurity_orbitals[i]))
            restrictions[impurity_indices] = (
                max(nominal_impurity_occ[i] - delta_impurity_occ[i], 0),
                min(nominal_impurity_occ[i] + delta_impurity_occ[i] + 1, impurity_orbitals[i] + 1),
            )
            valence_indices = frozenset(range(valence_orbs, valence_orbs + valence_baths[i]))
            restrictions[valence_indices] = (max(valence_baths[i] - delta_valence_occ[i], 0), valence_baths[i] + 1)
            conduction_indices = frozenset(range(conduction_orbs, conduction_orbs + conduction_baths[i]))
            restrictions[conduction_indices] = (0, delta_conduction_occ[i] + 1)
            impurity_orbs += impurity_orbitals[i]
            valence_orbs += valence_baths[i]
            conduction_orbs += conduction_baths[i]

            if verbose:
                print(f"l = {i}")
                print(f"|---Restrictions on the impurity orbitals = {restrictions[impurity_indices]}")
                print(f"|---Restrictions on the valence bath      = {restrictions[valence_indices]}")
                print(f"----Restrictions on the conduction bath   = {restrictions[conduction_indices]}")

        return restrictions

    def get_effective_restrictions(self):
        valence_baths, conduction_baths = self.bath_states

        total_baths = {i: valence_baths[i] + conduction_baths[i] for i in valence_baths}
        restrictions = {}
        n_imp_orbs = sum(num for num in self.impurity_orbitals.values())
        n_valence_states = sum(num for num in valence_baths.values())
        n_conduction_states = sum(num for num in conduction_baths.values())

        imp_orbs = 0
        val_orbs = n_imp_orbs
        con_orbs = n_imp_orbs + n_conduction_states
        for i in total_baths:
            max_imp = 0
            min_imp = self.impurity_orbitals[i]
            max_val = 0
            min_val = valence_baths[i]
            max_con = 0
            min_con = conduction_baths[i]
            impurity_indices = frozenset(ind for ind in range(imp_orbs, imp_orbs + self.impurity_orbitals[i]))
            valence_indices = frozenset(ind for ind in range(val_orbs, val_orbs + valence_baths[i]))
            conduction_indices = frozenset(ind for ind in range(con_orbs, con_orbs + conduction_baths[i]))
            for state in self.local_basis:
                bits = psr.bytes2bitarray(state, self.num_spin_orbitals)
                n_imp = sum(bits[i] for i in impurity_indices)
                n_val = sum(bits[i] for i in valence_indices)
                n_con = sum(bits[i] for i in conduction_indices)
                max_imp = max(max_imp, n_imp)
                min_imp = min(min_imp, n_imp)
                max_val = max(max_val, n_val)
                min_val = min(min_val, n_val)
                max_con = max(max_con, n_con)
                min_con = min(min_con, n_con)
            max_imp = self.comm.allreduce(max_imp, op=MPI.MAX)
            min_imp = self.comm.allreduce(min_imp, op=MPI.MIN)
            max_val = valence_baths[i]
            min_val = self.comm.allreduce(min_val, op=MPI.MIN)
            max_con = self.comm.allreduce(max_con, op=MPI.MAX)
            min_con = 0
            restrictions[impurity_indices] = (min_imp, max_imp)
            restrictions[valence_indices] = (min_val, max_val)
            restrictions[conduction_indices] = (min_con, max_con)
        return restrictions

    def build_excited_restrictions(self, imp_change=(1, 1), val_change=(1, 0), con_change=(0, 1)):
        imp_reduce, imp_increase = imp_change
        val_reduce, _ = val_change
        _, con_increase = con_change
        valence_baths, conduction_baths = self.bath_states
        total_baths = {i: valence_baths[i] + conduction_baths[i] for i in valence_baths}
        restrictions = self.get_effective_restrictions()
        excited_restrictions = {}
        n_imp_orbs = sum(num for num in self.impurity_orbitals.values())
        n_valence_states = sum(num for num in valence_baths.values())
        n_conduction_states = sum(num for num in conduction_baths.values())
        imp_orbs = 0
        val_orbs = n_imp_orbs
        con_orbs = n_imp_orbs + n_valence_states
        for i in total_baths:
            impurity_indices = frozenset(ind for ind in range(imp_orbs, imp_orbs + self.impurity_orbitals[i]))
            valence_indices = frozenset(ind for ind in range(val_orbs, val_orbs + valence_baths[i]))
            conduction_indices = frozenset(ind for ind in range(con_orbs, con_orbs + conduction_baths[i]))
            r_min_imp, r_max_imp = restrictions[impurity_indices]
            min_imp = max(r_min_imp - imp_reduce, 0)
            max_imp = min(r_max_imp + imp_increase, self.impurity_orbitals[i])
            r_min_val, r_max_val = restrictions[valence_indices]
            min_val = max(r_min_val - val_reduce, 0)
            max_val = valence_baths[i]
            r_min_cond, r_max_cond = restrictions[conduction_indices]
            min_cond = 0
            max_cond = min(r_max_cond + con_increase, conduction_baths[i])
            excited_restrictions[impurity_indices] = (min_imp, max_imp)
            excited_restrictions[valence_indices] = (min_val, max_val)
            excited_restrictions[conduction_indices] = (min_cond, max_cond)
        return excited_restrictions

    def __init__(
        self,
        impurity_orbitals,
        initial_basis=None,
        restrictions=None,
        valence_baths=None,
        conduction_baths=None,
        delta_valence_occ=None,
        delta_conduction_occ=None,
        delta_impurity_occ=None,
        nominal_impurity_occ=None,
        truncation_threshold=np.inf,
        spin_flip_dj=False,
        tau=0,
        comm=None,
        verbose=True,
        debug=False,
    ):
        t0 = perf_counter()
        assert (
            impurity_orbitals is not None
        ), "You need to supply the number of impurity orbitals in each set in impurity_orbitals"
        assert valence_baths is not None, "You need to supply the number of bath states for each l quantum number"
        assert conduction_baths is not None, "You need to supply the number of bath states for each l quantum number"
        bath_states = (valence_baths, conduction_baths)
        if initial_basis is not None:
            assert nominal_impurity_occ is None
            assert delta_valence_occ is None
            assert delta_conduction_occ is None
            assert delta_impurity_occ is None
        else:
            assert restrictions is None
            initial_basis, num_spin_orbitals = self._get_initial_basis(
                impurity_orbitals=impurity_orbitals,
                valence_baths=valence_baths,
                conduction_baths=conduction_baths,
                delta_valence_occ=delta_valence_occ,
                delta_conduction_occ=delta_conduction_occ,
                delta_impurity_occ=delta_impurity_occ,
                nominal_impurity_occ=nominal_impurity_occ,
                verbose=verbose,
            )
            restrictions = self._get_restrictions(
                impurity_orbitals=impurity_orbitals,
                valence_baths=valence_baths,
                conduction_baths=conduction_baths,
                delta_valence_occ=delta_valence_occ,
                delta_conduction_occ=delta_conduction_occ,
                delta_impurity_occ=delta_impurity_occ,
                nominal_impurity_occ=nominal_impurity_occ,
                verbose=verbose,
            )
        t0 = perf_counter() - t0
        t0 = perf_counter()
        self.impurity_orbitals = impurity_orbitals
        self.bath_states = bath_states
        self.spin_flip_dj = spin_flip_dj
        self.verbose = verbose
        self.debug = debug
        self.comm = comm
        self.num_spin_orbitals = sum(
            impurity_orbitals[i] + valence_baths[i] + conduction_baths[i] for i in impurity_orbitals
        )
        self.restrictions = restrictions
        self.type = type(psr.int2bytes(0, self.num_spin_orbitals))
        self.n_bytes = int(ceil(self.num_spin_orbitals / 8))
        self.truncation_threshold = truncation_threshold
        self.is_distributed = comm is not None
        t0 = perf_counter() - t0
        t0 = perf_counter()
        if comm is not None:
            seed_sequences = None
            if self.comm.rank == 0:
                seed_parent = np.random.SeedSequence()
                seed_sequences = seed_parent.spawn(comm.size)
            seed_sequence = comm.scatter(seed_sequences, root=0)
            self.rng = np.random.default_rng(seed_sequence)
        else:
            self.rng = np.random.default_rng()
        t0 = perf_counter() - t0
        self.tau = tau

        t0 = perf_counter()

        # self.state_container = CentralizedStateContainer(
        self.state_container = DistributedStateContainer(
            initial_basis,
            bytes_per_state=self.n_bytes,
            comm=self.comm,
            verbose=verbose,
        )
        self.offset = self.state_container.offset
        self.size = self.state_container.size
        self.local_indices = self.state_container.local_indices
        self._index_dict = self.state_container._index_dict
        self.index_bounds = self.state_container.index_bounds
        self.state_bounds = self.state_container.state_bounds
        self.local_basis = self.state_container.local_basis

    def alltoall_states(self, send_list: list[list[bytes]], flatten=False):
        return self.state_container.alltoall_states(send_list, flatten)

    def add_states(self, new_states: Iterable[bytes]) -> None:
        """
        Extend the current basis by adding the new_states to it.
        """
        self.state_container.add_states(new_states)
        self.offset = self.state_container.offset
        self.size = self.state_container.size
        self.local_indices = self.state_container.local_indices
        self._index_dict = self.state_container._index_dict
        self.index_bounds = self.state_container.index_bounds
        self.state_bounds = self.state_container.state_bounds
        self.local_basis = self.state_container.local_basis

    def redistribute_psis(self, psis: Iterable[dict]):
        if not self.is_distributed:
            return list(psis)

        res = []
        send_to_rank = [[] for _ in range(self.comm.size)]
        send_states = [[] for _ in range(self.comm.size)]
        send_amps = [[] for _ in range(self.comm.size)]
        n_psis = 0
        for n, psi in enumerate(psis):
            n_psis += 1
            for state, amp in psi.items():
                for r, state_bound in enumerate(self.state_bounds):
                    if state_bound is None or state < state_bound:
                        send_states[r].append(state)
                        send_amps[r].append(amp)
                        send_to_rank[r].append(n)
                        break
        send_counts = np.array([len(send_amps[r]) for r in range(self.comm.size)], dtype=np.int64)
        send_offsets = np.array([sum(send_counts[:r]) for r in range(self.comm.size)], dtype=np.int64)
        receive_counts = np.empty((self.comm.size), dtype=np.int64)
        self.comm.Alltoall(np.array(send_counts, dtype=np.int64), receive_counts)
        receive_offsets = np.array([sum(receive_counts[:r]) for r in range(self.comm.size)], dtype=np.int64)
        received_bytes = bytearray(sum(receive_counts) * self.n_bytes)
        received_amps = np.empty(sum(receive_counts), dtype=np.complex128)
        received_splits = np.empty(sum(receive_counts), dtype=np.int64)

        # numpy arrays of bytes do not play very nicely with MPI, sometimes data corruotion happens.
        # MPI4PYs Ialltoallv does not play nice with bytearrays, the call just freezes.
        # The solution to both these issues is to use bytes for sending and bytearrays for receiving.
        received_bytes = bytearray(sum(receive_counts) * self.n_bytes)
        state_request = self.comm.Ialltoallv(
            (
                bytes(byte for state_list in send_states for state in state_list for byte in state),
                send_counts * self.n_bytes,
                send_offsets * self.n_bytes,
                MPI.BYTE,
            ),
            (received_bytes, receive_counts * self.n_bytes, receive_offsets * self.n_bytes, MPI.BYTE),
        )

        received_amps_arr = np.empty((sum(receive_counts),), dtype=complex)
        amps_request = self.comm.Ialltoallv(
            (
                np.array(
                    [amp for amps in send_amps for amp in amps],
                    dtype=np.complex128,
                ),
                send_counts,
                send_offsets,
                MPI.C_DOUBLE_COMPLEX,
            ),
            (received_amps_arr, receive_counts, receive_offsets, MPI.C_DOUBLE_COMPLEX),
        )
        received_splits_arr = np.empty((sum(receive_counts),), dtype=int)
        splits_request = self.comm.Ialltoallv(
            (
                np.array([split for splits in send_to_rank for split in splits], dtype=np.int64),
                send_counts,
                send_offsets,
                MPI.LONG,
                # MPI.INT64_T,
            ),
            (received_splits_arr, receive_counts, receive_offsets, MPI.LONG),
            # (received_splits_arr, receive_counts, receive_offsets, MPI.INT64_T),
        )

        received_states: list[Iterable[bytes]] = [[] for _ in send_states]
        state_request.Wait()
        received_states = [
            (
                bytes(r_bytes)
                for r_bytes in batched(
                    received_bytes[
                        receive_offsets[r] * self.n_bytes : (receive_offsets[r] + receive_counts[r]) * self.n_bytes
                    ],
                    self.n_bytes,
                )
            )
            for r in range(self.comm.size)
        ]
        amps_request.Wait()
        received_amps: list[Iterable[complex]] = [
            received_amps_arr[receive_offsets[r] : receive_offsets[r] + receive_counts[r]]
            for r in range(self.comm.size)
        ]
        splits_request.Wait()
        received_splits: list[Iterable[int]] = [
            received_splits_arr[receive_offsets[r] : receive_offsets[r] + receive_counts[r]]
            for r in range(self.comm.size)
        ]
        res = [{} for _ in range(n_psis)]
        for n, state, amp in zip(
            itertools.chain.from_iterable(received_splits),
            itertools.chain.from_iterable(received_states),
            itertools.chain.from_iterable(received_amps),
        ):
            res[n][state] = amp + res[n].get(state, 0)
        return res

    def _generate_spin_flipped_determinants(self, determinants):
        valence_baths, conduction_baths = self.bath_states
        n_dn_op = {
            ((i, "c"), (i, "a")): 1.0 for l in self.impurity_orbitals for i in range(self.impurity_orbitals[l] // 2)
        }
        n_up_op = {
            ((i, "c"), (i, "a")): 1.0
            for l in self.impurity_orbitals
            for i in range(self.impurity_orbitals[l] // 2, self.impurity_orbitals[l])
        }
        spin_flip = set()
        for det in determinants:
            n_dn = int(applyOp(self.num_spin_orbitals, n_dn_op, {det: 1}).get(det, 0))
            n_up = int(applyOp(self.num_spin_orbitals, n_up_op, {det: 1}).get(det, 0))
            spin_flip.add(det)
            to_flip = {det}
            for l in self.impurity_orbitals:
                n_orb = self.impurity_orbitals[l]
                for i in range(n_orb // 2):
                    spin_flip_op = {
                        ((i + n_orb // 2, "c"), (i, "a")): 1.0,
                        ((i, "c"), (i + n_orb // 2, "a")): 1.0,
                    }
                    for state in list(to_flip):
                        flipped = applyOp(self.num_spin_orbitals, spin_flip_op, {state: 1})
                        to_flip.update(flipped.keys())
                        if len(flipped) == 0:
                            continue
                        flipped_state = list(flipped.keys())[0]
                        new_n_dn = int(applyOp(self.num_spin_orbitals, n_dn, {flipped_state: 1}).get(flipped_state, 0))
                        new_n_up = int(applyOp(self.num_spin_orbitals, n_up, {flipped_state: 1}).get(flipped_state, 0))
                        if (new_n_dn == n_dn and new_n_up == n_up) or (new_n_dn == n_up and new_n_up == n_dn):
                            spin_flip.update(flipped.keys())

        return spin_flip

    def expand(self, op, op_dict=None, dense_cutoff=None, slaterWeightMin=0):
        old_size = self.size - 1
        t0 = perf_counter()
        t_apply = 0
        t_filter = 0
        t_add = 0
        t_keys = 0
        # states_to_check = set(self.local_basis)
        new_states = set()
        # checked_states = set()
        while old_size != self.size and self.size < self.truncation_threshold:
            # while len(states_to_check) > 0:
            # checked_states |= states_to_check
            # for state in states_to_check:
            for state in self.local_basis:
                t_tmp = perf_counter()
                res = applyOp(
                    self.num_spin_orbitals,
                    op,
                    {state: 1},
                    restrictions=self.restrictions,
                    slaterWeightMin=slaterWeightMin,
                    opResult=op_dict,
                )
                t_apply += perf_counter() - t_tmp
                t_tmp = perf_counter()
                new_states |= set(res.keys())  #  - set(self.local_basis)
                t_keys += perf_counter() - t_tmp
                # if a state appears in op_dict it means it has already been evaluted
            t_tmp = perf_counter()
            filtered_states = new_states
            t_filter += perf_counter() - t_tmp
            if self.spin_flip_dj:
                filtered_states = self._generate_spin_flipped_determinants(filtered_states)
            t_tmp = perf_counter()
            old_size = self.size
            self.add_states(filtered_states)
            t_add += perf_counter() - t_tmp
        if self.verbose:
            print(f"After expansion, the basis contains {self.size} elements.")
        op_dict = self.build_operator_dict(op, op_dict=op_dict)
        return op_dict

    def index(self, val):
        return self.state_container.index(val)

    def __getitem__(self, key) -> Iterable:
        return self.state_container[key]

    def __len__(self):
        return self.state_container.size

    def __contains__(self, item):
        return item in self.state_container

    def contains(self, item) -> Iterable[bool]:
        return self.state_container.contains(item)

    def __iter__(self):
        for state in self.state_container:
            yield state

    def copy(self):
        return Basis(
            impurity_orbitals=self.impurity_orbitals,
            valence_baths=self.bath_states[0],
            conduction_baths=self.bath_states[1],
            initial_basis=self.local_basis,
            restrictions=self.restrictions,
            spin_flip_dj=self.spin_flip_dj,
            comm=self.comm,
            truncation_threshold=self.truncation_threshold,
            verbose=self.verbose,
        )

    def clear(self):
        self.state_container.clear()
        self.add_states([])

    def build_vector(self, psis: list[dict], root: Optional[int] = None) -> np.ndarray:
        v_local = np.zeros((len(psis), self.size), dtype=complex)
        v = np.empty_like(v_local)
        psis = self.redistribute_psis(psis)
        # row_states_in_basis: list[bytes] = []
        row_dict = self._index_dict
        for row, psi in enumerate(psis):
            for state, val in psi.items():
                if state not in row_dict:
                    continue
                v_local[row, row_dict[state]] = val

        if self.is_distributed and root is None:
            self.comm.Allreduce(v_local, v, op=MPI.SUM)
        elif self.is_distributed:
            self.comm.Reduce(v_local, v, op=MPI.SUM, root=root)
        else:
            v = v_local
        return v

    def build_distributed_vector(self, psis: list[dict], dtype=complex) -> np.ndarray:
        v = np.zeros((len(psis), len(self.local_basis)), dtype=dtype, order="C")
        psis_new = self.redistribute_psis(psis)
        for row, psi in enumerate(psis_new):
            for state in psi:
                if state not in self._index_dict:
                    continue
                v[row, self._index_dict[state] - self.offset] = psi[state]
        return v

    def build_state(self, vs: Union[list[np.ndarray], np.ndarray], slaterWeightMin=0) -> list[dict]:
        if isinstance(vs, np.matrix):
            vs = vs.A
        if isinstance(vs, np.ndarray) and len(vs.shape) == 1:
            vs = vs.reshape((1, vs.shape[0]))
        if isinstance(vs, list):
            vs = np.array(vs)
        res = [{} for _ in range(vs.shape[0])]
        for row, i in itertools.product(range(vs.shape[0]), self.local_indices):
            psi = res[row]
            if abs(vs[row, i]) ** 2 > slaterWeightMin:
                psi[self.local_basis[i - self.offset]] = vs[row, i]
        return res

    def build_operator_dict(self, op, op_dict=None, slaterWeightMin=0):
        """
        Express the operator, op, in the current basis. Do not expand the basis.
        Return a dict containing the results of applying op to the different basis states
        """
        if op_dict is None:
            op_dict = {}

        for state in self.local_basis:
            _ = applyOp(
                self.num_spin_orbitals,
                op,
                {state: 1},
                restrictions=self.restrictions,
                slaterWeightMin=slaterWeightMin,
                opResult=op_dict,
            )
        # op_dict.clear()
        # op_dict.update(new_op_dict)
        # return {state: op_dict[state] for state in self.local_basis}
        return op_dict

    def build_dense_matrix(self, op, op_dict=None, distribute=True):
        """
        Get the operator as a dense matrix in the current basis.
        by default the dense matrix is distributed to all ranks.
        """
        h_local = self.build_sparse_matrix(op, op_dict)
        local_dok = h_local.todok()
        if self.is_distributed:
            reduced_dok = self.comm.reduce(local_dok, op=MPI.SUM, root=0)
            if self.comm.rank == 0:
                h = reduced_dok.todense()
            h = self.comm.bcast(h if self.comm.rank == 0 else None, root=0)
        else:
            h = h_local.todense()
        return h

    def build_sparse_matrix(self, op, op_dict: Optional[dict[bytes, dict[bytes, complex]]] = None):
        """
        Get the operator as a sparse matrix in the current basis.
        The sparse matrix is distributed over all ranks.
        """
<<<<<<< HEAD
        expanded_dict = self.build_operator_dict(op, op_dict)
=======
        # if "PETSc" in sys.modules:
        #     return self._build_PETSc_matrix(op, op_dict)

        op_dict = self.build_operator_dict(op, op_dict)
>>>>>>> b86ca4cc
        rows: list[int] = []
        columns: list[int] = []
        values: list[complex] = []
        if not self.is_distributed:
            for column in self.local_basis:
                for row in op_dict[column]:
                    if row not in self._index_dict:
                        continue
                    columns.append(self._index_dict[column])
                    rows.append(self._index_dict[row])
                    values.append(op_dict[column][row])
        else:
            rows_in_basis: set[bytes] = {row for column in self.local_basis for row in op_dict[column].keys()}
            row_dict = {
                state: index
                for state, index in zip(rows_in_basis, self.state_container._index_sequence(rows_in_basis))
                if index != self.size
            }

            for column in self.local_basis:
                for row in op_dict[column]:
                    if row not in row_dict:
                        continue
                    columns.append(self._index_dict[column])
                    rows.append(row_dict[row])
                    values.append(op_dict[column][row])
            if self.debug and len(rows) > 0:
                print(f"{self.size=} {max(rows)=}", flush=True)
        return sp.sparse.csc_matrix((values, (rows, columns)), shape=(self.size, self.size), dtype=complex)

    def build_PETSc_vector(self, psis: list[dict], dtype=complex) -> PETSc.Mat:
        vs = PETSc.Mat().create(comm=self.comm)
        vs.setSizes([len(psis), self.size])
        row_dict = self._index_dict
        for row, psi in enumerate(psis):
            row_states = set(psi.keys())
            need_mpi = False
            if self.is_distributed:
                need_mpi = False
                if any(state not in row_dict for state in psi):
                    need_mpi = True
                need_mpi_arr = np.empty((1,), dtype=bool)
                self.comm.Allreduce(np.array([need_mpi], dtype=bool), need_mpi_arr, op=MPI.LOR)
                need_mpi = need_mpi_arr[0]
            if need_mpi:
                sorted_row_states = row_states  # sorted(row_states)
                row_dict = {
                    state: i
                    for state, i in zip(sorted_row_states, self._index_sequence(sorted_row_states))
                    if i < self.size
                }
            vs.setUp()
            for state, val in psi.items():
                if state not in row_dict:
                    continue
                vs[row, row_dict[state]] = val
            vs.assemble()
        return vs

    def build_PETSc_matrix(self, op, op_dict=None):
        """
        Get the operator as a sparse matrix in the current basis.
        The sparse matrix is distributed over all ranks.
        """

        M = PETSc.Mat().create(comm=self.comm)
        M.setSizes([self.size, self.size])

        expanded_dict = self.build_operator_dict(op, op_dict)
        rows: list[int] = []
        columns: list[int] = []
        values: list[complex] = []
        if not self.is_distributed:
            for column in self.local_basis:
                for row in expanded_dict[column]:
                    if row not in self._index_dict:
                        continue
                    columns.append(self._index_dict[column])
                    rows.append(self._index_dict[row])
                    values.append(expanded_dict[column][row])
        else:
            rows_in_basis: list[bytes] = list(
                {row for column in self.local_basis for row in expanded_dict[column].keys()}
            )
            # This should never need more than one loop, but I think something is wrong on the Dardel supercimputer so let's try this and see what happens
            retries = 0
            retry = np.array([True], dtype=bool)
            while np.any(retry):
                row_indices = self._index_sequence(rows_in_basis)
                self.comm.Allreduce(
                    np.array([any(index > self.size for index in row_indices)], dtype=bool), retry, op=MPI.LOR
                )
                retries += 1
            row_dict = {state: index for state, index in zip(rows_in_basis, row_indices) if index != self.size}

            for column in self.local_basis:
                for row in expanded_dict[column]:
                    if row not in row_dict:
                        continue
                    columns.append(self._index_dict[column])
                    rows.append(row_dict[row])
                    values.append(expanded_dict[column][row])
        M.setUp()
        for i, j, val in zip(rows, columns, values):
            M[i, j] = val
        M.assemble()
        return M

    def _state_statistics(self, psi, impurity_indices, valence_indices, conduction_indices, num_spin_orbitals):
        stat = {}
        for state, amp in psi.items():
            bits = psr.bytes2bitarray(state, num_spin_orbitals)
            n_imp = sum(bits[i] for i in impurity_indices)
            n_valence = sum(bits[i] for i in valence_indices)
            n_cond = sum(bits[i] for i in conduction_indices)
            stat[(n_imp, n_valence, n_cond)] = abs(amp) ** 2 + stat.get((n_imp, n_valence, n_cond), 0)
        return stat

    def get_state_statistics(self, psis):
        n_imp = sum(ni for ni in self.impurity_orbitals.values())
        n_val = sum(nv for nv in self.bath_states[0].values())
        impurity_indices = range(0, n_imp)
        valence_indices = range(n_imp, n_imp + n_val)
        conduction_indices = range(n_imp + n_val, self.num_spin_orbitals)
        psi_stats = [
            self._state_statistics(psi, impurity_indices, valence_indices, conduction_indices, self.num_spin_orbitals)
            for psi in psis
        ]
        if self.is_distributed:
            all_psi_stats = self.comm.gather(psi_stats)
            if self.comm.rank == 0:
                psi_stats = [{} for _ in psis]
                for local_psi_stats in all_psi_stats:
                    for i, psi_stat in enumerate(local_psi_stats):
                        for key in psi_stat:
                            psi_stats[i][key] = psi_stat[key] + psi_stats[i].get(key, 0)
            psi_stats = self.comm.bcast(psi_stats)
        return psi_stats


class CIPSI_Basis(Basis):
    def __init__(
        self,
        impurity_orbitals,
        valence_baths=None,
        conduction_baths=None,
        delta_valence_occ=None,
        delta_conduction_occ=None,
        delta_impurity_occ=None,
        nominal_impurity_occ=None,
        initial_basis=None,
        restrictions=None,
        truncation_threshold=np.inf,
        spin_flip_dj=False,
        verbose=False,
        H=None,
        tau=0,
        comm=None,
    ):
        assert valence_baths is not None
        assert conduction_baths is not None
        bath_states = (valence_baths, conduction_baths)
        if initial_basis is None:
            assert nominal_impurity_occ is not None
            initial_basis, num_spin_orbitals = self._get_initial_basis(
                impurity_orbitals,
                valence_baths,
                conduction_baths,
                delta_valence_occ,
                delta_conduction_occ,
                delta_impurity_occ,
                nominal_impurity_occ,
                verbose,
            )
        super(CIPSI_Basis, self).__init__(
            impurity_orbitals=impurity_orbitals,
            valence_baths=bath_states[0],
            conduction_baths=bath_states[1],
            initial_basis=initial_basis,
            restrictions=restrictions,
            truncation_threshold=truncation_threshold,
            spin_flip_dj=spin_flip_dj,
            tau=tau,
            verbose=verbose,
            comm=comm,
        )

        if self.size > self.truncation_threshold and H is not None:
            if self.verbose:
                print("Truncating basis!")
            H_sparse = self.build_sparse_matrix(H)
            e_ref, psi_ref = eigensystem_new(
                H_sparse,
                e_max=1e-12,
                k=sum(2 * (2 * l + 1) for l in self.ls),
                eigenValueTol=0,
                verbose=self.verbose,
            )
            self.truncate(self.build_state(psi_ref))

    def truncate(self, psis):
        self.local_basis.clear()
        basis_states = {state for psi in psis for state in psi}
        coefficients = np.empty(
            (
                len(
                    basis_states,
                )
            )
        )
        for i, state in enumerate(basis_states):
            coefficients[i] = np.max([abs(psi[state]) for psi in psis if state in psi])
        sort_order = np.argsort(coefficients)[::-1]
        new_basis = []
        for i in range(self.truncation_threshold):
            new_basis.append(list(basis_states)[sort_order[i]])
        self.add_states(new_basis)

    def _calc_de2(self, Djs: Basis, H: dict, H_dict: dict, Hpsi_ref: dict, e_ref: float, slaterWeightMin: float = 0):
        """
        calculate second variational energy contribution of the Slater determinants in states.
        """

        overlaps = np.empty((len(Djs.local_basis)), dtype=complex)
        e_Dj = np.empty((len(Djs.local_basis)), dtype=float)
        for j, (Dj, overlap) in enumerate((d, Hpsi_ref[d]) for d in Djs.local_basis):
            overlaps[j] = overlap
            HDj = applyOp(
                self.num_spin_orbitals,
                H,
                {Dj: 1},
                restrictions=self.restrictions,
                slaterWeightMin=slaterWeightMin,
                opResult=H_dict,
            )
            # <Dj|H|Dj>
            e_Dj[j] = np.real(HDj.get(Dj, 0))
        de = e_ref - e_Dj
        de[np.abs(de) < np.finfo(float).eps] = np.finfo(float).eps

        # <Dj|H|Psi_ref>^2 / (E_ref - <Dj|H|Dj>)
        return np.square(np.abs(overlaps)) / de

    def determine_new_Dj(self, e_ref, psi_ref, H, H_dict, de2_min, return_Hpsi_ref=False):
        new_Dj = set()
        Hpsi_ref = []
        for e_i, psi_i in zip(e_ref, psi_ref):
            Hpsi_i = applyOp(
                self.num_spin_orbitals,
                H,
                psi_i,
                restrictions=self.restrictions,
                opResult=H_dict,
            )
            Dj_candidates = Hpsi_i.keys()
            Dj_basis_mask = (not x for x in self.contains(Dj_candidates))
            Dj_basis = Basis(
                impurity_orbitals=self.impurity_orbitals,
                valence_baths=self.bath_states[0],
                conduction_baths=self.bath_states[1],
                initial_basis=itertools.compress(Dj_candidates, Dj_basis_mask),
                restrictions=None,
                comm=self.comm,
                verbose=False,
            )
            Hpsi_i = Dj_basis.redistribute_psis([Hpsi_i])[0]
            de2 = self._calc_de2(Dj_basis, H, H_dict, Hpsi_i, e_i)
            de2_mask = np.abs(de2) >= de2_min
            Dji = {Dj_basis.local_basis[i] for i, mask in enumerate(de2_mask) if mask}
            new_Dj |= Dji
            Hpsi_ref.append(Hpsi_i)
        if return_Hpsi_ref:
            return new_Dj, Hpsi_ref
        return new_Dj

    def expand(self, H, H_dict=None, de2_min=1e-10, dense_cutoff=1e3, slaterWeightMin=0):
        """
        Use the CIPSI method to expand the basis. Keep adding Slater determinants until the CIPSI energy is converged.
        """
        t0 = perf_counter()
        t_build_dict = 0
        t_build_mat = 0
        t_build_vec = 0
        t_build_state = 0
        t_eigen = 0
        t_Dj = 0
        t_add = 0
        psi_ref = None
        converge_count = 0
        de0_max = max(1e-6, -self.tau * np.log(1e-4))
        psi_ref = None
        t_tmp = perf_counter()
        H_dict = self.build_operator_dict(H, H_dict)
        t_build_dict += perf_counter() - t_tmp
        while converge_count < 1:
            t_tmp = perf_counter()
            H_mat = (
                self.build_sparse_matrix(H, op_dict=H_dict)
                if self.size > dense_cutoff
                else self.build_dense_matrix(H, op_dict=H_dict)
            )
            t_build_mat += perf_counter() - t_tmp
            t_tmp = perf_counter()
            if psi_ref is not None:
                v0 = self.build_vector(psi_ref).T
            else:
                v0 = None
            t_build_vec += perf_counter() - t_tmp
            t_tmp = perf_counter()
            e_ref, psi_ref_dense = eigensystem_new(
                H_mat,
                e_max=de0_max,
                k=len(psi_ref) + 1 if psi_ref is not None else 2,
                v0=v0,
                eigenValueTol=0,  # de2_min,
            )
            t_eigen += perf_counter() - t_tmp
            t_tmp = perf_counter()
            psi_ref = self.build_state(psi_ref_dense.T)
            t_build_state += perf_counter() - t_tmp
            t_tmp = perf_counter()
            new_Dj = self.determine_new_Dj(e_ref, psi_ref, H, H_dict, de2_min)
            t_Dj += perf_counter() - t_tmp
            old_size = self.size
            if self.spin_flip_dj:
                new_Dj = self._generate_spin_flipped_determinants(new_Dj)
            t_tmp = perf_counter()
            self.add_states(new_Dj)
            t_add += perf_counter() - t_tmp

            if old_size == self.size:
                converge_count += 1
            else:
                converge_count = 0

        # print(f"CIPSI_Basis.expand took {perf_counter() - t0} seconds.")
        # print(f"===> building matrix took {t_build_mat} secondsds.")
        # print(f"===> building vector took {t_build_vec} secondsds.")
        # print(f"===> building state took {t_build_state} secondsds.")
        # print(f"===> finding eigenstates took {t_eigen} secondsds.")
        # print(f"===> determining new Djs took {t_Dj} seconds.")
        # print(f"===> add states took {t_add} seconds.")
        if self.verbose:
            print(f"After expansion, the basis contains {self.size} elements.")

        if self.size > self.truncation_threshold:
            H_sparse = self.build_sparse_matrix(H, op_dict=H_dict)
            e_ref, psi_ref = eigensystem_new(
                H_sparse,
                e_max=de0_max,
                k=sum(2 * (2 * l + 1) for l in self.ls),
            )
            self.truncate(self.build_state(psi_ref))
            if self.verbose:
                print(f"----->After truncation, the basis contains {self.size} elements.")
        t_tmp = perf_counter()
        H_dict = self.build_operator_dict(H, op_dict=H_dict)
        t_build_dict += perf_counter() - t_tmp
        # print(f"Building operator took {t_build_dict} seconds.")
        return H_dict

    def expand_at(self, w, psi_ref, H, H_dict=None, de2_min=1e-3):
        old_size = self.size - 1
        while old_size != self.size:
            # Hpsi_ref = [[] for _ in psi_ref]
            # for i, psi in enumerate(psi_ref):
            #     Hpsi_ref[i] = applyOp(
            #         self.num_spin_orbitals,
            #         H,
            #         psi,
            #         restrictions=self.restrictions,
            #         opResult=H_dict,
            #     )
            new_Dj, Hpsi_ref = self.determine_new_Dj(
                [w] * len(psi_ref), psi_ref, H, H_dict, de2_min, return_Hpsi_ref=True
            )

            old_size = self.size
            # self.local_basis.clear()
            self.add_states(new_Dj)

            Hpsi_keys = set(state for psi in Hpsi_ref for state in psi)
            mask = list(self.contains(Hpsi_keys))
            psi_ref = [
                {state: psi[state] for state in itertools.compress(Hpsi_keys, mask) if state in psi} for psi in Hpsi_ref
            ]
            local_N2s = np.array([norm2(psi) for psi in psi_ref], dtype=float)
            N2s = np.empty_like(local_N2s)
            self.comm.Allreduce(local_N2s, N2s, op=MPI.SUM)
            psi_ref = [{state: psi[state] / np.sqrt(N2s[i]) for state in psi} for i, psi in enumerate(psi_ref)]

        if self.verbose:
            print(f"After expansion, the basis contains {self.size} elements.")
        return self.build_operator_dict(H, op_dict=H_dict)

    def copy(self):
        new_basis = CIPSI_Basis(
            impurity_orbitals=self.impurity_orbitals,
            valence_baths=self.bath_states[0],
            conduction_baths=self.bath_states[1],
            initial_basis=self.local_basis,
            restrictions=self.restrictions,
            comm=self.comm,
            truncation_threshold=self.truncation_threshold,
            spin_flip_dj=self.spin_flip_dj,
            tau=self.tau,
            verbose=self.verbose,
        )
        return new_basis<|MERGE_RESOLUTION|>--- conflicted
+++ resolved
@@ -680,14 +680,10 @@
         Get the operator as a sparse matrix in the current basis.
         The sparse matrix is distributed over all ranks.
         """
-<<<<<<< HEAD
-        expanded_dict = self.build_operator_dict(op, op_dict)
-=======
-        # if "PETSc" in sys.modules:
-        #     return self._build_PETSc_matrix(op, op_dict)
+        if "PETSc" in sys.modules:
+            return self._build_PETSc_matrix(op, op_dict)
 
         op_dict = self.build_operator_dict(op, op_dict)
->>>>>>> b86ca4cc
         rows: list[int] = []
         columns: list[int] = []
         values: list[complex] = []
